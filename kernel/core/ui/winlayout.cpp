--- conflicted
+++ resolved
@@ -1,960 +1,948 @@
-/*****************************************************************************
-    NumeRe: Framework fuer Numerische Rechnungen
-    Copyright (C) 2021  Erik Haenel et al.
-
-    This program is free software: you can redistribute it and/or modify
-    it under the terms of the GNU General Public License as published by
-    the Free Software Foundation, either version 3 of the License, or
-    (at your option) any later version.
-
-    This program is distributed in the hope that it will be useful,
-    but WITHOUT ANY WARRANTY; without even the implied warranty of
-    MERCHANTABILITY or FITNESS FOR A PARTICULAR PURPOSE.  See the
-    GNU General Public License for more details.
-
-    You should have received a copy of the GNU General Public License
-    along with this program.  If not, see <http://www.gnu.org/licenses/>.
-******************************************************************************/
-
-#include "winlayout.hpp"
-#include "../../../externals/tinyxml2/tinyxml2.h"
-#include "../io/styledtextfile.hpp"
-#include "../../kernel.hpp"
-#include "../procedure/includer.hpp"
-
-#include <stack>
-#include <memory>
-
-std::string removeQuotationMarks(const std::string& sString);
-
-
-/////////////////////////////////////////////////
-/// \brief This static function parses a
-/// numerical argument.
-///
-/// \param sCmd const std::string&
-/// \param pos size_t
-/// \return std::string
-///
-/////////////////////////////////////////////////
-static std::string parseNumOpt(const std::string& sCmd, size_t pos)
-{
-    return getArgAtPos(sCmd, pos, ARGEXTRACT_PARSED | ARGEXTRACT_STRIPPED);
-}
-
-
-/////////////////////////////////////////////////
-/// \brief This static function parses a string
-/// option.
-///
-/// \param sCmd const std::string&
-/// \param pos size_t
-/// \return std::string
-///
-/////////////////////////////////////////////////
-static std::string parseStringOpt(const std::string& sCmd, size_t pos)
-{
-    std::string arg = getArgAtPos(sCmd, pos, ARGEXTRACT_PARSED);
-    StripSpaces(arg);
-
-    if (arg.find(",") != std::string::npos && arg.find("\"") != std::string::npos)
-        return arg;
-    else if (arg.front() == '"' && arg.back() == '"')
-        return arg.substr(1, arg.length()-2);
-
-    return arg;
-}
-
-
-/////////////////////////////////////////////////
-/// \brief This static function parses a event
-/// argument.
-///
-/// \param sCmd const std::string&
-/// \param pos size_t
-/// \param sFolderName const std::string&
-/// \return std::string
-///
-/////////////////////////////////////////////////
-static std::string parseEventOpt(const std::string& sCmd, size_t pos, const std::string& sFolderName)
-{
-    std::string option = getArgAtPos(sCmd, pos);
-    std::string sProcBase = NumeReKernel::getInstance()->getSettings().getProcPath();
-
-    if (sFolderName.starts_with(sProcBase))
-    {
-        sProcBase = sFolderName.substr(sProcBase.length());
-        replaceAll(sProcBase, "/", "~");
-
-        while (sProcBase.front() == '~')
-            sProcBase.erase(0, 1);
-
-        if (sProcBase.length() && sProcBase.back() != '~')
-            sProcBase += "~";
-    }
-    else
-        sProcBase.clear();
-
-    if (option.front() == '$' && option.substr(option.length()-2) == "()")
-        option.erase(option.length()-2);
-
-    if (option.starts_with("$this~"))
-        option = "$" + sProcBase + option.substr(6);
-
-    return option;
-}
-
-
-/////////////////////////////////////////////////
-/// \brief This static function evaluates the
-/// expression part of each window layout
-/// command.
-///
-/// \param sExpr std::string&
-/// \return void
-///
-/////////////////////////////////////////////////
-static void evaluateExpression(std::string& sExpr)
-{
-    NumeReKernel* instance = NumeReKernel::getInstance();
-
-    if (sExpr.find_first_not_of(' ') == std::string::npos)
-        return;
-
-    // Call functions
-    if (!instance->getDefinitions().call(sExpr))
-        throw SyntaxError(SyntaxError::FUNCTION_ERROR, sExpr, "");
-
-    // Evaluate strings
-    if (instance->getStringParser().isStringExpression(sExpr))
-    {
-        std::string dummy;
-        NumeRe::StringParser::StringParserRetVal _ret = instance->getStringParser().evalAndFormat(sExpr, dummy, true);
-
-        if (_ret == NumeRe::StringParser::STRING_SUCCESS)
-            return;
-    }
-
-    if (instance->getMemoryManager().containsTablesOrClusters(sExpr))
-        getDataElements(sExpr, instance->getParser(), instance->getMemoryManager(), instance->getSettings());
-
-    // Numerical evaluation
-    instance->getParser().SetExpr(sExpr);
-
-    int results;
-    mu::value_type* v = instance->getParser().Eval(results);
-
-    sExpr.clear();
-
-    for (int i = 0; i < results; i++)
-    {
-        if (sExpr.length())
-            sExpr += ",";
-
-        sExpr += toString(v[i], 7);
-    }
-}
-
-
-/////////////////////////////////////////////////
-/// \brief This static function parses a single
-/// layout command into a usable XML element.
-///
-/// \param sLayoutCommand const std::string&
-/// \param layoutElement tinyxml2::XMLElement*
-/// \param sFolderName const std::string&
-/// \return void
-///
-/////////////////////////////////////////////////
-static void parseLayoutCommand(const std::string& sLayoutCommand, tinyxml2::XMLElement* layoutElement, const std::string& sFolderName)
-{
-    std::string sExpr = sLayoutCommand.substr(0, std::min(sLayoutCommand.find("-set"), sLayoutCommand.find("--")));
-
-    replaceAll(sExpr, "<this>", sFolderName.c_str());
-
-    evaluateExpression(sExpr);
-
-    StripSpaces(sExpr);
-
-    layoutElement->SetText(sExpr.c_str());
-
-    if (findParameter(sLayoutCommand, "id", '='))
-        layoutElement->SetAttribute("id", parseNumOpt(sLayoutCommand, findParameter(sLayoutCommand, "id", '=')+2).c_str());
-
-    if (findParameter(sLayoutCommand, "color", '='))
-        layoutElement->SetAttribute("color", parseNumOpt(sLayoutCommand, findParameter(sLayoutCommand, "color", '=')+5).c_str());
-
-    if (findParameter(sLayoutCommand, "min", '='))
-        layoutElement->SetAttribute("min", parseNumOpt(sLayoutCommand, findParameter(sLayoutCommand, "min", '=')+3).c_str());
-
-    if (findParameter(sLayoutCommand, "max", '='))
-        layoutElement->SetAttribute("max", parseNumOpt(sLayoutCommand, findParameter(sLayoutCommand, "max", '=')+3).c_str());
-
-    if (findParameter(sLayoutCommand, "value", '='))
-        layoutElement->SetAttribute("value", parseStringOpt(sLayoutCommand, findParameter(sLayoutCommand, "value", '=')+5).c_str());
-
-    if (findParameter(sLayoutCommand, "label", '='))
-        layoutElement->SetAttribute("label", parseStringOpt(sLayoutCommand, findParameter(sLayoutCommand, "label", '=')+5).c_str());
-
-    if (findParameter(sLayoutCommand, "font", '='))
-        layoutElement->SetAttribute("font", parseStringOpt(sLayoutCommand, findParameter(sLayoutCommand, "font", '=')+4).c_str());
-
-    if (findParameter(sLayoutCommand, "align", '='))
-        layoutElement->SetAttribute("align", parseStringOpt(sLayoutCommand, findParameter(sLayoutCommand, "align", '=')+5).c_str());
-
-    if (findParameter(sLayoutCommand, "type", '='))
-        layoutElement->SetAttribute("type", getArgAtPos(sLayoutCommand, findParameter(sLayoutCommand, "type", '=')+4).c_str());
-
-    if (findParameter(sLayoutCommand, "size", '='))
-        layoutElement->SetAttribute("size", parseNumOpt(sLayoutCommand, findParameter(sLayoutCommand, "size", '=')+4).c_str());
-
-    if (findParameter(sLayoutCommand, "state", '='))
-        layoutElement->SetAttribute("state", getArgAtPos(sLayoutCommand, findParameter(sLayoutCommand, "state", '=')+5).c_str());
-
-    if (findParameter(sLayoutCommand, "onchange", '='))
-        layoutElement->SetAttribute("onchange", parseEventOpt(sLayoutCommand,
-                                                              findParameter(sLayoutCommand, "onchange", '=')+8, sFolderName).c_str());
-
-    if (findParameter(sLayoutCommand, "onclick", '='))
-        layoutElement->SetAttribute("onclick", parseEventOpt(sLayoutCommand,
-                                                             findParameter(sLayoutCommand, "onclick", '=')+7, sFolderName).c_str());
-
-    if (findParameter(sLayoutCommand, "onactivate", '='))
-        layoutElement->SetAttribute("onactivate", parseEventOpt(sLayoutCommand,
-                                                                findParameter(sLayoutCommand, "onactivate", '=')+10, sFolderName).c_str());
-}
-
-
-/////////////////////////////////////////////////
-/// \brief This static function parses a layout
-/// script into a xml data container usable by
-/// the GUI. Returns the name of the onopen event
-/// handler, if any.
-///
-/// \param sLayoutScript std::string&
-/// \param layout tinyxml2::XMLDocument*
-/// \return std::string
-///
-/////////////////////////////////////////////////
-static std::string parseLayoutScript(std::string& sLayoutScript, tinyxml2::XMLDocument* layout)
-{
-    // Ensure that the file name of the layout
-    // script is valid
-    sLayoutScript = NumeReKernel::getInstance()->getScript().ValidFileName(sLayoutScript, ".nlyt");
-
-    // Load the layoutscript as a StyledTextFile
-    StyledTextFile layoutScript(sLayoutScript);
-    SymDefManager _symDefs;
-    std::unique_ptr<Includer> _includer; // Pointer-based, because it might not be available each time
-
-    std::string sFolderName = sLayoutScript.substr(0, sLayoutScript.rfind('/'));
-    std::string sOnOpenEvent;
-
-    // Nothing read?
-    if (!layoutScript.getLinesCount())
-        throw SyntaxError(SyntaxError::CANNOT_READ_FILE, "", SyntaxError::invalid_position, sLayoutScript);
-
-    std::stack<tinyxml2::XMLElement*> currentGroup;
-    tinyxml2::XMLElement* currentChild = nullptr;
-    int i = 0;
-
-    // Go through the layout script
-    while (i < layoutScript.getLinesCount())
-    {
-        std::string line;
-
-        // If the includer is open, get the line from
-        // here
-        if (_includer && _includer->is_open())
-        {
-            line = _includer->getNextLine();
-
-            // Remove not necessary global statements
-            if (findCommand(line).sString == "global")
-                line.erase(0, findCommand(line).nPos+7);
-        }
-        else
-        {
-            // Free up the includer, if it is not necessary any more
-            if (_includer)
-                _includer.reset();
-
-            // Get the current line without comments
-            line = layoutScript.getStrippedLine(i);
-            i++;
-
-            // If this line contains an including syntax, create
-            // a new includer to resolve that
-            if (Includer::is_including_syntax(line) && !_includer)
-            {
-                _includer.reset(new Includer(line, sLayoutScript.substr(0, sLayoutScript.rfind('/'))));
-                continue;
-            }
-        }
-
-        // Resolve symbol declarations
-        _symDefs.resolveSymbols(line);
-
-        StripSpaces(line);
-
-        if (line.length())
-        {
-            Match _mMatch = findCommand(line);
-
-            // Create new symbol declarations
-            if (_mMatch.sString == "declare")
-            {
-                _symDefs.createSymbol(line.substr(_mMatch.nPos+8));
-                continue;
-            }
-
-            // Decode the commands
-            if (_mMatch.sString == "layout")
-            {
-                // Start of the layout block
-                currentGroup.push(layout->NewElement("layout"));
-                layout->InsertFirstChild(currentGroup.top());
-                replaceAll(line, "<this>", sFolderName.c_str());
-
-                if (findParameter(line, "size", '='))
-                    currentGroup.top()->SetAttribute("size", parseNumOpt(line, findParameter(line, "size", '=')+4).c_str());
-
-                if (findParameter(line, "title", '='))
-                    currentGroup.top()->SetAttribute("title", parseStringOpt(line, findParameter(line, "title", '=')+5).c_str());
-
-                if (findParameter(line, "icon", '='))
-                    currentGroup.top()->SetAttribute("icon", parseStringOpt(line, findParameter(line, "icon", '=')+4).c_str());
-
-                if (findParameter(line, "color", '='))
-                    currentGroup.top()->SetAttribute("color", parseNumOpt(line, findParameter(line, "color", '=')+5).c_str());
-
-                if (findParameter(line, "statustext", '='))
-                    currentGroup.top()->SetAttribute("statustext", parseStringOpt(line, findParameter(line, "statustext", '=')+10).c_str());
-
-                if (findParameter(line, "onopen", '='))
-                    sOnOpenEvent = parseEventOpt(line, findParameter(line, "onopen", '=')+6, sFolderName);
-            }
-            else if (_mMatch.sString == "endlayout")
-                break;
-            else if (_mMatch.sString == "group")
-            {
-                // Start a new group
-                tinyxml2::XMLElement* newgroup = layout->NewElement("group");
-                currentGroup.top()->InsertEndChild(newgroup);
-                currentGroup.push(newgroup);
-
-                if (findParameter(line, "label", '='))
-                    newgroup->SetAttribute("label", parseStringOpt(line, findParameter(line, "label", '=')+5).c_str());
-
-                if (findParameter(line, "type", '='))
-                    newgroup->SetAttribute("type", getArgAtPos(line, findParameter(line, "type", '=')+4).c_str());
-
-                if (findParameter(line, "style", '='))
-                    newgroup->SetAttribute("style", getArgAtPos(line, findParameter(line, "style", '=')+5).c_str());
-
-                if (findParameter(line, "expand"))
-                    newgroup->SetAttribute("expand", "true");
-
-            }
-            else if (_mMatch.sString == "endgroup")
-            {
-                currentGroup.pop();
-
-                if (currentGroup.empty())
-                    throw SyntaxError(SyntaxError::CANNOT_READ_FILE, "", SyntaxError::invalid_position, sLayoutScript);
-            }
-            else if (_mMatch.sString == "prop" || _mMatch.sString == "var" || _mMatch.sString == "str")
-            {
-                if (currentGroup.empty())
-                    throw SyntaxError(SyntaxError::CANNOT_READ_FILE, sLayoutScript, "");
-
-                // Create a the var element
-                currentChild = layout->NewElement("prop");
-                currentGroup.top()->InsertEndChild(currentChild);
-                std::string sLayoutCommand = line.substr(_mMatch.nPos+_mMatch.sString.length());
-                std::string sExpr = sLayoutCommand.substr(0, std::min(sLayoutCommand.find("-set"), sLayoutCommand.find("--")));
-                replaceAll(sExpr, "<this>", sFolderName.c_str());
-                StripSpaces(sExpr);
-                currentChild->SetText(sExpr.c_str());
-            }
-            else
-            {
-                // All other commands
-                if (currentGroup.empty())
-                    throw SyntaxError(SyntaxError::CANNOT_READ_FILE, sLayoutScript, "");
-
-                // Create a new element
-                currentChild = layout->NewElement(_mMatch.sString.c_str());
-                currentGroup.top()->InsertEndChild(currentChild);
-
-                // Parse the parameters and the
-                // command expression and insert
-                // it
-                parseLayoutCommand(line.substr(_mMatch.nPos+_mMatch.sString.length()), currentChild, sFolderName);
-            }
-        }
-    }
-
-    // Nothing usable?
-    if (!layout->FirstChild())
-        throw SyntaxError(SyntaxError::CANNOT_READ_FILE, "", SyntaxError::invalid_position, sLayoutScript);
-
-    return sOnOpenEvent;
-}
-
-
-/////////////////////////////////////////////////
-/// \brief This static function returns the item
-/// id from the user command string. It is also
-/// handled if the user erroneously uses "id"
-/// instead "item".
-///
-/// \param sCmd const std::string&
-/// \return int
-///
-/////////////////////////////////////////////////
-static int getItemId(const std::string& sCmd)
-{
-    if (findParameter(sCmd, "item", '='))
-        return StrToInt(getArgAtPos(sCmd, findParameter(sCmd, "item", '=')+4, ARGEXTRACT_PARSED | ARGEXTRACT_ASINT | ARGEXTRACT_STRIPPED));
-    else if (findParameter(sCmd, "id", '='))
-        return StrToInt(getArgAtPos(sCmd, findParameter(sCmd, "id", '=')+2, ARGEXTRACT_PARSED | ARGEXTRACT_ASINT | ARGEXTRACT_STRIPPED));
-
-    return -1;
-}
-
-
-/////////////////////////////////////////////////
-/// \brief This static function returns the
-/// window information describing the window with
-/// the selected ID.
-///
-/// \param sExpr const std::string&
-/// \return NumeRe::WindowInformation
-///
-/////////////////////////////////////////////////
-static NumeRe::WindowInformation getWindow(const std::string& sExpr)
-{
-    std::string sCurExpr = sExpr;
-
-    if (NumeReKernel::getInstance()->getMemoryManager().containsTablesOrClusters(sCurExpr))
-        getDataElements(sCurExpr, NumeReKernel::getInstance()->getParser(), NumeReKernel::getInstance()->getMemoryManager(), NumeReKernel::getInstance()->getSettings());
-
-    NumeReKernel::getInstance()->getParser().SetExpr(sCurExpr);
-    int windowID = intCast(NumeReKernel::getInstance()->getParser().Eval());
-
-    return NumeReKernel::getInstance()->getWindowManager().getWindowInformation(windowID);
-}
-
-
-/////////////////////////////////////////////////
-/// \brief This static function handles property
-/// reads from windows.
-///
-/// \param cmdParser CommandLineParser&
-/// \param sExpr const std::string&
-/// \return void
-///
-/////////////////////////////////////////////////
-static void getParametersFromWindow(CommandLineParser& cmdParser, const std::string& sExpr)
-{
-    const std::string& sParList = cmdParser.getParameterList();
-
-    // Get value of window item
-    int itemID = getItemId(sParList);
-    NumeRe::WindowInformation winInfo = getWindow(sExpr);
-
-    // If the window does not exist, the pointer
-    // is a nullptr type
-    if (!winInfo.window || winInfo.nStatus != NumeRe::STATUS_RUNNING)
-        throw SyntaxError(SyntaxError::INVALID_WINDOW_ID, cmdParser.getCommandLine(), sExpr);
-
-    if (findParameter(sParList, "value"))
-    {
-        if (findParameter(sParList, "prop", '='))
-        {
-            std::string varname = getArgAtPos(sParList, findParameter(sParList, "prop", '=')+4);
-            cmdParser.setReturnValue(winInfo.window->getPropValue(varname));
-        }
-        else
-        {
-            NumeRe::WinItemValue val = winInfo.window->getItemValue(itemID);
-
-            if (val.type != "tablegrid")
-                cmdParser.setReturnValue(val.stringValue);
-            else
-            {
-                MemoryManager& _memManager = NumeReKernel::getInstance()->getMemoryManager();
-                Indices _idx;
-                std::string sTarget = cmdParser.getTargetTable(_idx, "valtable");
-
-                cmdParser.setReturnValue("\"" + sTarget + "()\"");
-                _memManager.importTable(val.tableValue, sTarget, _idx.row, _idx.col);
-            }
-        }
-    }
-    else if (findParameter(sParList, "label"))
-        cmdParser.setReturnValue(winInfo.window->getItemLabel(itemID));
-    else if (findParameter(sParList, "state"))
-        cmdParser.setReturnValue("\"" + winInfo.window->getItemState(itemID) + "\"");
-    else if (findParameter(sParList, "color"))
-        cmdParser.setReturnValue(winInfo.window->getItemColor(itemID));
-    else if (findParameter(sParList, "selection"))
-        cmdParser.setReturnValue(winInfo.window->getItemSelection(itemID));
-<<<<<<< HEAD
-    else if (findParameter(sParList, "statustext"))
-        cmdParser.setReturnValue(winInfo.window->getStatusText());
-=======
->>>>>>> 0f902cf7
-}
-
-
-/////////////////////////////////////////////////
-/// \brief This static function handles property
-/// writes in windows.
-///
-/// \param cmdParser CommandLineParser&
-/// \param sExpr const std::string&
-/// \return void
-///
-/////////////////////////////////////////////////
-static void setParametersInWindow(CommandLineParser& cmdParser, const std::string& sExpr)
-{
-    const std::string& sParList = cmdParser.getParameterList();
-
-    // Change value of window item
-    int itemID = getItemId(sParList);
-    NumeRe::WindowInformation winInfo = getWindow(sExpr);
-
-    // If the window does not exist, the pointer
-    // is a nullptr type
-    if (!winInfo.window || winInfo.nStatus != NumeRe::STATUS_RUNNING)
-        throw SyntaxError(SyntaxError::INVALID_WINDOW_ID, cmdParser.getCommandLine(), sExpr);
-
-    // Get the new value
-    if (findParameter(sParList, "value", '='))
-    {
-        if (findParameter(sParList, "prop", '='))
-        {
-            std::string varname = getArgAtPos(sParList, findParameter(sParList, "prop", '=')+4);
-            cmdParser.setReturnValue(toString(winInfo.window->setPropValue(getArgAtPos(sParList, findParameter(sParList, "value", '=')+5, ARGEXTRACT_PARSED), varname)));
-        }
-        else
-        {
-            std::string sValue = getArgAtPos(sParList, findParameter(sParList, "value", '=')+5);
-            MemoryManager& _memManager = NumeReKernel::getInstance()->getMemoryManager();
-            NumeRe::WinItemValue value;
-
-            if (_memManager.containsTables(sValue))
-            {
-                DataAccessParser _access(sValue);
-                value.tableValue = _memManager.extractTable(_access.getDataObject(), _access.getIndices().row, _access.getIndices().col);
-                value.stringValue = _access.getDataObject() + "()";
-            }
-            else
-                value.stringValue = cmdParser.getParameterValueAsString("value", "");
-
-            cmdParser.setReturnValue(toString(winInfo.window->setItemValue(value, itemID)));
-        }
-    }
-    else if (findParameter(sParList, "label", '='))
-    {
-        std::string sLabel = cmdParser.getParameterValueAsString("label", "");
-        cmdParser.setReturnValue(toString(winInfo.window->setItemLabel(sLabel, itemID)));
-    }
-    else if (findParameter(sParList, "state", '='))
-    {
-        std::string sState = getArgAtPos(sParList, findParameter(sParList, "state", '=')+5);
-        cmdParser.setReturnValue(toString(winInfo.window->setItemState(sState, itemID)));
-    }
-    else if (findParameter(sParList, "display", '='))
-    {
-        std::string sDisplay = getArgAtPos(sParList, findParameter(sParList, "display", '=')+7);
-        cmdParser.setReturnValue(toString(winInfo.window->setDisplay(sDisplay)));
-    }
-    else if (findParameter(sParList, "color", '='))
-    {
-        std::string sColor = parseNumOpt(sParList, findParameter(sParList, "color", '=')+5);
-        cmdParser.setReturnValue(toString(winInfo.window->setItemColor(sColor, itemID)));
-    }
-    else if (findParameter(sParList, "selection", '='))
-    {
-        std::vector<mu::value_type> sel = cmdParser.getParameterValueAsNumericalValue("selection");
-        int sel1 = 1, sel2 = 0;
-
-        if (sel.size() > 0)
-            sel1 = intCast(sel[0]);
-
-        if (sel.size() > 1)
-            sel2 = intCast(sel[1]);
-<<<<<<< HEAD
-=======
-
-        cmdParser.setReturnValue(toString(winInfo.window->setItemSelection(sel1, sel2, itemID)));
-    }
-    else if (findParameter(sParList, "focus"))
-    {
-        NumeReKernel::print("focus item=" + toString(itemID));
-        cmdParser.setReturnValue(toString(winInfo.window->setItemFocus(itemID)));
-    }
->>>>>>> 0f902cf7
-
-        cmdParser.setReturnValue(toString(winInfo.window->setItemSelection(sel1, sel2, itemID)));
-    }
-    else if (findParameter(sParList, "focus"))
-    {
-        NumeReKernel::print("focus item=" + toString(itemID));
-        cmdParser.setReturnValue(toString(winInfo.window->setItemFocus(itemID)));
-    }
-    else if (findParameter(sParList, "statustext", '='))
-    {
-        std::string sStatusText = cmdParser.getParameterValueAsString("statustext", "");
-        cmdParser.setReturnValue(toString(winInfo.window->setStatusText(sStatusText)));
-    }
-}
-
-
-/////////////////////////////////////////////////
-/// \brief This function is the actual
-/// implementation of the \c window command.
-///
-/// \param cmdParser CommandLineParser&
-/// \return void
-///
-/////////////////////////////////////////////////
-void windowCommand(CommandLineParser& cmdParser)
-{
-    NumeRe::WindowManager& winManager = NumeReKernel::getInstance()->getWindowManager();
-
-    // Find the expression part
-    std::string sExpr = cmdParser.getExpr();
-    std::string sParList = cmdParser.getParameterList();
-
-    if (NumeReKernel::getInstance()->getStringParser().isStringExpression(sExpr))
-    {
-        std::string dummy;
-        NumeReKernel::getInstance()->getStringParser().evalAndFormat(sExpr, dummy, true);
-    }
-
-    StripSpaces(sExpr);
-    sExpr = removeQuotationMarks(sExpr);
-
-    // Determine, what the user wants to do
-    if (findParameter(sParList, "getitems", '='))
-    {
-        // get IDs of all selected items
-        std::string sItemType = getArgAtPos(sParList, findParameter(sParList, "getitems", '=')+8);
-        NumeRe::WindowInformation winInfo = getWindow(sExpr);
-        Parser& _parser = NumeReKernel::getInstance()->getParser();
-
-        // If the window does not exist, the pointer
-        // is a nullptr type
-        if (winInfo.window && winInfo.nStatus == NumeRe::STATUS_RUNNING)
-        {
-            if (sItemType == "prop")
-            {
-                cmdParser.setReturnValue("{" + winInfo.window->getProperties() + "}");
-            }
-            else
-            {
-                std::vector<int> vItems = winInfo.window->getWindowItems(sItemType);
-
-                if (!vItems.size())
-                    cmdParser.setReturnValue("nan");
-                else
-                {
-                    std::vector<mu::value_type> vRes;
-
-                    // Convert the ints to doubles
-                    for (auto items : vItems)
-                        vRes.push_back(items);
-
-                    cmdParser.setReturnValue(_parser.CreateTempVectorVar(vRes));
-                }
-            }
-        }
-        else
-            throw SyntaxError(SyntaxError::INVALID_WINDOW_ID, cmdParser.getCommandLine(), cmdParser.getExpr());
-    }
-    else if (findParameter(sParList, "get"))
-        getParametersFromWindow(cmdParser, sExpr);
-    else if (findParameter(sParList, "set"))
-        setParametersInWindow(cmdParser, sExpr);
-    else if (findParameter(sParList, "close"))
-    {
-        // Close window
-        NumeRe::WindowInformation winInfo = getWindow(sExpr);
-
-        // If the window does not exist, the pointer
-        // is a nullptr type
-        if (winInfo.window && winInfo.nStatus == NumeRe::STATUS_RUNNING)
-            cmdParser.setReturnValue(toString(winInfo.window->closeWindow()));
-        else
-            cmdParser.setReturnValue("false");
-    }
-    else
-    {
-        // Create new window
-        tinyxml2::XMLDocument* layout = new tinyxml2::XMLDocument;
-        std::string sOnOpenEvent;
-
-        // parse layout
-        try
-        {
-            sOnOpenEvent = parseLayoutScript(sExpr, layout);
-        }
-        catch (...)
-        {
-            delete layout;
-            throw;
-        }
-
-        // Create the window and return the ID
-        int id = winManager.createWindow(layout);
-
-        size_t millisecs = 0;
-
-        while (millisecs < 3000)
-        {
-            Sleep(100);
-            millisecs += 100;
-
-            if (winManager.getWindowInformation(id).window->creationFinished())
-                break;
-        }
-
-        cmdParser.setReturnValue(toString(id));
-
-        // Create the string for the onopen event
-        if (sOnOpenEvent.length())
-            cmdParser.setReturnValue(" " + sOnOpenEvent + "(" + toString(id) + ", -1, {\"event\",\"onopen\",\"object\",\"window\",\"value\",nan,\"state\",\"enabled\"})");
-    }
-}
-
-
-/////////////////////////////////////////////////
-/// \brief Converts a full-qualified procedure
-/// name into the corresponding file name.
-///
-/// \param sProc std::string
-/// \return std::string
-///
-/////////////////////////////////////////////////
-static std::string getProcedureFileName(std::string sProc)
-{
-    // Replace all tilde characters in the current path
-    // string. Consider the special namespace "main", which
-    // is a reference to the toplevel procedure folder
-    for (size_t i = 0; i < sProc.length(); i++)
-    {
-        if (sProc[i] == '~')
-        {
-            if (sProc.length() > 5 && i >= 4 && sProc.substr(i - 4, 5) == "main~")
-                sProc = sProc.substr(0, i - 4) + sProc.substr(i + 1);
-            else
-                sProc[i] = '/';
-        }
-    }
-
-    // Create a valid file name from the procedure name
-    sProc = NumeReKernel::getInstance()->getProcedureInterpreter().ValidFileName(sProc, ".nprc");
-
-    return sProc;
-}
-
-
-/////////////////////////////////////////////////
-/// \brief Examines a window layout file and
-/// searches for all event handler procedures.
-/// Returns their corresponding filenames as a
-/// vector. Might contain duplicates.
-///
-/// \param sLayoutFile const std::string&
-/// \return std::vector<std::string>
-///
-/////////////////////////////////////////////////
-std::vector<std::string> getEventProcedures(const std::string& sLayoutFile)
-{
-    StyledTextFile layoutFile(sLayoutFile);
-    std::string sFolderName = sLayoutFile.substr(0, sLayoutFile.rfind('/'));
-    std::vector<std::string> vProcedures;
-
-    for (size_t i = 0; i < (size_t)layoutFile.getLinesCount(); i++)
-    {
-        std::string sLine = layoutFile.getStrippedLine(i);
-
-        if (findParameter(sLine, "onopen", '='))
-        {
-            std::string sEvent = parseEventOpt(sLine, findParameter(sLine, "onopen", '=')+6, sFolderName);
-
-            if (sEvent.front() == '$')
-                vProcedures.push_back(getProcedureFileName(sEvent.substr(1)));
-        }
-
-        if (findParameter(sLine, "onclick", '='))
-        {
-            std::string sEvent = parseEventOpt(sLine, findParameter(sLine, "onclick", '=')+7, sFolderName);
-
-            if (sEvent.front() == '$')
-                vProcedures.push_back(getProcedureFileName(sEvent.substr(1)));
-        }
-
-        if (findParameter(sLine, "onchange", '='))
-        {
-            std::string sEvent = parseEventOpt(sLine, findParameter(sLine, "onchange", '=')+8, sFolderName);
-
-            if (sEvent.front() == '$')
-                vProcedures.push_back(getProcedureFileName(sEvent.substr(1)));
-        }
-    }
-
-    return vProcedures;
-}
-
-
-/////////////////////////////////////////////////
-/// \brief This function is the actual
-/// implementation of the \c dialog command.
-///
-/// \param cmdParser CommandLineParser&
-/// \return void
-///
-/////////////////////////////////////////////////
-void dialogCommand(CommandLineParser& cmdParser)
-{
-    const std::string& sParList = cmdParser.getParameterList();
-    std::string sMessage;
-    std::string sTitle = "NumeRe: Window";
-    std::string sExpression;
-    int nControls = NumeRe::CTRL_NONE;
-    NumeReKernel* kernel = NumeReKernel::getInstance();
-
-    // Extract the message for the user
-    if (findParameter(sParList, "msg", '='))
-        sMessage = cmdParser.getParameterValueAsString("msg", "");
-
-    // Extract the window title
-    if (findParameter(sParList, "title", '='))
-        sTitle = cmdParser.getParameterValueAsString("title", sTitle);
-
-    // Extract the selected dialog type if available, otherwise
-    // use the message box as default value
-    if (findParameter(sParList, "type", '='))
-    {
-        std::string sType = getArgAtPos(sParList, findParameter(sParList, "type", '=')+4);
-
-        if (sType == "filedialog")
-            nControls = NumeRe::CTRL_FILEDIALOG;
-        else if (sType == "dirdialog")
-            nControls = NumeRe::CTRL_FOLDERDIALOG;
-        else if (sType == "listdialog")
-            nControls = NumeRe::CTRL_LISTDIALOG;
-        else if (sType == "selectiondialog")
-            nControls = NumeRe::CTRL_SELECTIONDIALOG;
-        else if (sType == "messagebox")
-            nControls = NumeRe::CTRL_MESSAGEBOX;
-        else if (sType == "textentry")
-            nControls = NumeRe::CTRL_TEXTENTRY;
-        else if (sType == "listeditor")
-            nControls = NumeRe::CTRL_LISTEDITDIALOG;
-    }
-    else
-        nControls = NumeRe::CTRL_MESSAGEBOX;
-
-    // Extract the button information. The default values are
-    // created by wxWidgets. We don't have to do that here
-    if (findParameter(sParList, "buttons", '='))
-    {
-        std::string sButtons = getArgAtPos(sParList, findParameter(sParList, "buttons", '=')+7);
-
-        if (sButtons == "ok")
-            nControls |= NumeRe::CTRL_OKBUTTON;
-        else if (sButtons == "okcancel")
-            nControls |= NumeRe::CTRL_OKBUTTON | NumeRe::CTRL_CANCELBUTTON;
-        else if (sButtons == "yesno")
-            nControls |= NumeRe::CTRL_YESNOBUTTON;
-    }
-
-    // Extract the icon information. The default values are
-    // created by wxWidgets. We don't have to do that here
-    if (findParameter(sParList, "icon", '='))
-    {
-        std::string sIcon = getArgAtPos(sParList, findParameter(sParList, "icon", '=')+4);
-
-        if (sIcon == "erroricon")
-            nControls |= NumeRe::CTRL_ICONERROR;
-        else if (sIcon == "warnicon")
-            nControls |= NumeRe::CTRL_ICONWARNING;
-        else if (sIcon == "infoicon")
-            nControls |= NumeRe::CTRL_ICONINFORMATION;
-        else if (sIcon == "questionicon")
-            nControls |= NumeRe::CTRL_ICONQUESTION;
-    }
-
-    // Strip spaces and assign the value
-    sExpression = cmdParser.getExpr();
-
-    // Resolve table accesses
-    if (kernel->getMemoryManager().containsTablesOrClusters(sExpression))
-        getDataElements(sExpression, kernel->getParser(), kernel->getMemoryManager(), kernel->getSettings());
-
-    // Handle strings in the default value
-    // expression. This will include also possible path
-    // tokens
-    if (kernel->getStringParser().isStringExpression(sExpression))
-    {
-        std::string sDummy;
-        kernel->getStringParser().evalAndFormat(sExpression, sDummy, true);
-        sExpression = kernel->getAns().serialize();
-    }
-
-    // Ensure that default values are available, if the user
-    // selected either a list or a selection dialog
-    if ((nControls & NumeRe::CTRL_LISTDIALOG || nControls & NumeRe::CTRL_SELECTIONDIALOG) && (!sExpression.length() || sExpression == "\"\""))
-    {
-        throw SyntaxError(SyntaxError::NO_DEFAULTVALUE_FOR_DIALOG, cmdParser.getCommandLine(), "dialog");
-    }
-
-    // Use the default expression as message for the message
-    // box as a fallback solution
-    if (nControls & NumeRe::CTRL_MESSAGEBOX && (!sMessage.length() || sMessage == "\"\""))
-        sMessage = getNextArgument(sExpression, false);
-
-    // Ensure that the message box has at least a message,
-    // because the message box is the default value
-    if (nControls & NumeRe::CTRL_MESSAGEBOX && (!sMessage.length() || sMessage == "\"\""))
-    {
-        throw SyntaxError(SyntaxError::NO_DEFAULTVALUE_FOR_DIALOG, cmdParser.getCommandLine(), "dialog");
-    }
-
-    // Ensure that the path for the file and the directory
-    // dialog is a valid path and replace all placeholders
-    if ((nControls & NumeRe::CTRL_FILEDIALOG || nControls & NumeRe::CTRL_FOLDERDIALOG) && sExpression.length() && sExpression != "\"\"")
-    {
-        std::string sTemp = sExpression;
-
-        sExpression = "\"" + kernel->getMemoryManager().ValidFolderName(removeQuotationMarks(getNextArgument(sTemp, true))) + "\"";
-
-        if (sTemp.length())
-            sExpression += "," + sTemp;
-    }
-
-    // Get the window manager, create the modal window and
-    // wait until the user interacted with the dialog
-    NumeRe::WindowManager& manager = kernel->getWindowManager();
-    size_t winid = manager.createWindow(NumeRe::WINDOW_MODAL, NumeRe::WindowSettings(nControls, true, sMessage, sTitle, sExpression));
-    NumeRe::WindowInformation wininfo = manager.getWindowInformationModal(winid);
-
-    // Insert the return value as a string into the command
-    // line and inform the command handler, that a value
-    // has to be evaluated
-    if (wininfo.sReturn.find("\\\"") == std::string::npos)
-        cmdParser.setReturnValue("\"" + replacePathSeparator(wininfo.sReturn) + "\"");
-    else
-        cmdParser.setReturnValue("\"" + wininfo.sReturn + "\"");
-}
-
-
-
-
-
+/*****************************************************************************
+    NumeRe: Framework fuer Numerische Rechnungen
+    Copyright (C) 2021  Erik Haenel et al.
+
+    This program is free software: you can redistribute it and/or modify
+    it under the terms of the GNU General Public License as published by
+    the Free Software Foundation, either version 3 of the License, or
+    (at your option) any later version.
+
+    This program is distributed in the hope that it will be useful,
+    but WITHOUT ANY WARRANTY; without even the implied warranty of
+    MERCHANTABILITY or FITNESS FOR A PARTICULAR PURPOSE.  See the
+    GNU General Public License for more details.
+
+    You should have received a copy of the GNU General Public License
+    along with this program.  If not, see <http://www.gnu.org/licenses/>.
+******************************************************************************/
+
+#include "winlayout.hpp"
+#include "../../../externals/tinyxml2/tinyxml2.h"
+#include "../io/styledtextfile.hpp"
+#include "../../kernel.hpp"
+#include "../procedure/includer.hpp"
+
+#include <stack>
+#include <memory>
+
+std::string removeQuotationMarks(const std::string& sString);
+
+
+/////////////////////////////////////////////////
+/// \brief This static function parses a
+/// numerical argument.
+///
+/// \param sCmd const std::string&
+/// \param pos size_t
+/// \return std::string
+///
+/////////////////////////////////////////////////
+static std::string parseNumOpt(const std::string& sCmd, size_t pos)
+{
+    return getArgAtPos(sCmd, pos, ARGEXTRACT_PARSED | ARGEXTRACT_STRIPPED);
+}
+
+
+/////////////////////////////////////////////////
+/// \brief This static function parses a string
+/// option.
+///
+/// \param sCmd const std::string&
+/// \param pos size_t
+/// \return std::string
+///
+/////////////////////////////////////////////////
+static std::string parseStringOpt(const std::string& sCmd, size_t pos)
+{
+    std::string arg = getArgAtPos(sCmd, pos, ARGEXTRACT_PARSED);
+    StripSpaces(arg);
+
+    if (arg.find(",") != std::string::npos && arg.find("\"") != std::string::npos)
+        return arg;
+    else if (arg.front() == '"' && arg.back() == '"')
+        return arg.substr(1, arg.length()-2);
+
+    return arg;
+}
+
+
+/////////////////////////////////////////////////
+/// \brief This static function parses a event
+/// argument.
+///
+/// \param sCmd const std::string&
+/// \param pos size_t
+/// \param sFolderName const std::string&
+/// \return std::string
+///
+/////////////////////////////////////////////////
+static std::string parseEventOpt(const std::string& sCmd, size_t pos, const std::string& sFolderName)
+{
+    std::string option = getArgAtPos(sCmd, pos);
+    std::string sProcBase = NumeReKernel::getInstance()->getSettings().getProcPath();
+
+    if (sFolderName.starts_with(sProcBase))
+    {
+        sProcBase = sFolderName.substr(sProcBase.length());
+        replaceAll(sProcBase, "/", "~");
+
+        while (sProcBase.front() == '~')
+            sProcBase.erase(0, 1);
+
+        if (sProcBase.length() && sProcBase.back() != '~')
+            sProcBase += "~";
+    }
+    else
+        sProcBase.clear();
+
+    if (option.front() == '$' && option.substr(option.length()-2) == "()")
+        option.erase(option.length()-2);
+
+    if (option.starts_with("$this~"))
+        option = "$" + sProcBase + option.substr(6);
+
+    return option;
+}
+
+
+/////////////////////////////////////////////////
+/// \brief This static function evaluates the
+/// expression part of each window layout
+/// command.
+///
+/// \param sExpr std::string&
+/// \return void
+///
+/////////////////////////////////////////////////
+static void evaluateExpression(std::string& sExpr)
+{
+    NumeReKernel* instance = NumeReKernel::getInstance();
+
+    if (sExpr.find_first_not_of(' ') == std::string::npos)
+        return;
+
+    // Call functions
+    if (!instance->getDefinitions().call(sExpr))
+        throw SyntaxError(SyntaxError::FUNCTION_ERROR, sExpr, "");
+
+    // Evaluate strings
+    if (instance->getStringParser().isStringExpression(sExpr))
+    {
+        std::string dummy;
+        NumeRe::StringParser::StringParserRetVal _ret = instance->getStringParser().evalAndFormat(sExpr, dummy, true);
+
+        if (_ret == NumeRe::StringParser::STRING_SUCCESS)
+            return;
+    }
+
+    if (instance->getMemoryManager().containsTablesOrClusters(sExpr))
+        getDataElements(sExpr, instance->getParser(), instance->getMemoryManager(), instance->getSettings());
+
+    // Numerical evaluation
+    instance->getParser().SetExpr(sExpr);
+
+    int results;
+    mu::value_type* v = instance->getParser().Eval(results);
+
+    sExpr.clear();
+
+    for (int i = 0; i < results; i++)
+    {
+        if (sExpr.length())
+            sExpr += ",";
+
+        sExpr += toString(v[i], 7);
+    }
+}
+
+
+/////////////////////////////////////////////////
+/// \brief This static function parses a single
+/// layout command into a usable XML element.
+///
+/// \param sLayoutCommand const std::string&
+/// \param layoutElement tinyxml2::XMLElement*
+/// \param sFolderName const std::string&
+/// \return void
+///
+/////////////////////////////////////////////////
+static void parseLayoutCommand(const std::string& sLayoutCommand, tinyxml2::XMLElement* layoutElement, const std::string& sFolderName)
+{
+    std::string sExpr = sLayoutCommand.substr(0, std::min(sLayoutCommand.find("-set"), sLayoutCommand.find("--")));
+
+    replaceAll(sExpr, "<this>", sFolderName.c_str());
+
+    evaluateExpression(sExpr);
+
+    StripSpaces(sExpr);
+
+    layoutElement->SetText(sExpr.c_str());
+
+    if (findParameter(sLayoutCommand, "id", '='))
+        layoutElement->SetAttribute("id", parseNumOpt(sLayoutCommand, findParameter(sLayoutCommand, "id", '=')+2).c_str());
+
+    if (findParameter(sLayoutCommand, "color", '='))
+        layoutElement->SetAttribute("color", parseNumOpt(sLayoutCommand, findParameter(sLayoutCommand, "color", '=')+5).c_str());
+
+    if (findParameter(sLayoutCommand, "min", '='))
+        layoutElement->SetAttribute("min", parseNumOpt(sLayoutCommand, findParameter(sLayoutCommand, "min", '=')+3).c_str());
+
+    if (findParameter(sLayoutCommand, "max", '='))
+        layoutElement->SetAttribute("max", parseNumOpt(sLayoutCommand, findParameter(sLayoutCommand, "max", '=')+3).c_str());
+
+    if (findParameter(sLayoutCommand, "value", '='))
+        layoutElement->SetAttribute("value", parseStringOpt(sLayoutCommand, findParameter(sLayoutCommand, "value", '=')+5).c_str());
+
+    if (findParameter(sLayoutCommand, "label", '='))
+        layoutElement->SetAttribute("label", parseStringOpt(sLayoutCommand, findParameter(sLayoutCommand, "label", '=')+5).c_str());
+
+    if (findParameter(sLayoutCommand, "font", '='))
+        layoutElement->SetAttribute("font", parseStringOpt(sLayoutCommand, findParameter(sLayoutCommand, "font", '=')+4).c_str());
+
+    if (findParameter(sLayoutCommand, "align", '='))
+        layoutElement->SetAttribute("align", parseStringOpt(sLayoutCommand, findParameter(sLayoutCommand, "align", '=')+5).c_str());
+
+    if (findParameter(sLayoutCommand, "type", '='))
+        layoutElement->SetAttribute("type", getArgAtPos(sLayoutCommand, findParameter(sLayoutCommand, "type", '=')+4).c_str());
+
+    if (findParameter(sLayoutCommand, "size", '='))
+        layoutElement->SetAttribute("size", parseNumOpt(sLayoutCommand, findParameter(sLayoutCommand, "size", '=')+4).c_str());
+
+    if (findParameter(sLayoutCommand, "state", '='))
+        layoutElement->SetAttribute("state", getArgAtPos(sLayoutCommand, findParameter(sLayoutCommand, "state", '=')+5).c_str());
+
+    if (findParameter(sLayoutCommand, "onchange", '='))
+        layoutElement->SetAttribute("onchange", parseEventOpt(sLayoutCommand,
+                                                              findParameter(sLayoutCommand, "onchange", '=')+8, sFolderName).c_str());
+
+    if (findParameter(sLayoutCommand, "onclick", '='))
+        layoutElement->SetAttribute("onclick", parseEventOpt(sLayoutCommand,
+                                                             findParameter(sLayoutCommand, "onclick", '=')+7, sFolderName).c_str());
+
+    if (findParameter(sLayoutCommand, "onactivate", '='))
+        layoutElement->SetAttribute("onactivate", parseEventOpt(sLayoutCommand,
+                                                                findParameter(sLayoutCommand, "onactivate", '=')+10, sFolderName).c_str());
+}
+
+
+/////////////////////////////////////////////////
+/// \brief This static function parses a layout
+/// script into a xml data container usable by
+/// the GUI. Returns the name of the onopen event
+/// handler, if any.
+///
+/// \param sLayoutScript std::string&
+/// \param layout tinyxml2::XMLDocument*
+/// \return std::string
+///
+/////////////////////////////////////////////////
+static std::string parseLayoutScript(std::string& sLayoutScript, tinyxml2::XMLDocument* layout)
+{
+    // Ensure that the file name of the layout
+    // script is valid
+    sLayoutScript = NumeReKernel::getInstance()->getScript().ValidFileName(sLayoutScript, ".nlyt");
+
+    // Load the layoutscript as a StyledTextFile
+    StyledTextFile layoutScript(sLayoutScript);
+    SymDefManager _symDefs;
+    std::unique_ptr<Includer> _includer; // Pointer-based, because it might not be available each time
+
+    std::string sFolderName = sLayoutScript.substr(0, sLayoutScript.rfind('/'));
+    std::string sOnOpenEvent;
+
+    // Nothing read?
+    if (!layoutScript.getLinesCount())
+        throw SyntaxError(SyntaxError::CANNOT_READ_FILE, "", SyntaxError::invalid_position, sLayoutScript);
+
+    std::stack<tinyxml2::XMLElement*> currentGroup;
+    tinyxml2::XMLElement* currentChild = nullptr;
+    int i = 0;
+
+    // Go through the layout script
+    while (i < layoutScript.getLinesCount())
+    {
+        std::string line;
+
+        // If the includer is open, get the line from
+        // here
+        if (_includer && _includer->is_open())
+        {
+            line = _includer->getNextLine();
+
+            // Remove not necessary global statements
+            if (findCommand(line).sString == "global")
+                line.erase(0, findCommand(line).nPos+7);
+        }
+        else
+        {
+            // Free up the includer, if it is not necessary any more
+            if (_includer)
+                _includer.reset();
+
+            // Get the current line without comments
+            line = layoutScript.getStrippedLine(i);
+            i++;
+
+            // If this line contains an including syntax, create
+            // a new includer to resolve that
+            if (Includer::is_including_syntax(line) && !_includer)
+            {
+                _includer.reset(new Includer(line, sLayoutScript.substr(0, sLayoutScript.rfind('/'))));
+                continue;
+            }
+        }
+
+        // Resolve symbol declarations
+        _symDefs.resolveSymbols(line);
+
+        StripSpaces(line);
+
+        if (line.length())
+        {
+            Match _mMatch = findCommand(line);
+
+            // Create new symbol declarations
+            if (_mMatch.sString == "declare")
+            {
+                _symDefs.createSymbol(line.substr(_mMatch.nPos+8));
+                continue;
+            }
+
+            // Decode the commands
+            if (_mMatch.sString == "layout")
+            {
+                // Start of the layout block
+                currentGroup.push(layout->NewElement("layout"));
+                layout->InsertFirstChild(currentGroup.top());
+                replaceAll(line, "<this>", sFolderName.c_str());
+
+                if (findParameter(line, "size", '='))
+                    currentGroup.top()->SetAttribute("size", parseNumOpt(line, findParameter(line, "size", '=')+4).c_str());
+
+                if (findParameter(line, "title", '='))
+                    currentGroup.top()->SetAttribute("title", parseStringOpt(line, findParameter(line, "title", '=')+5).c_str());
+
+                if (findParameter(line, "icon", '='))
+                    currentGroup.top()->SetAttribute("icon", parseStringOpt(line, findParameter(line, "icon", '=')+4).c_str());
+
+                if (findParameter(line, "color", '='))
+                    currentGroup.top()->SetAttribute("color", parseNumOpt(line, findParameter(line, "color", '=')+5).c_str());
+
+                if (findParameter(line, "statustext", '='))
+                    currentGroup.top()->SetAttribute("statustext", parseStringOpt(line, findParameter(line, "statustext", '=')+10).c_str());
+
+                if (findParameter(line, "onopen", '='))
+                    sOnOpenEvent = parseEventOpt(line, findParameter(line, "onopen", '=')+6, sFolderName);
+            }
+            else if (_mMatch.sString == "endlayout")
+                break;
+            else if (_mMatch.sString == "group")
+            {
+                // Start a new group
+                tinyxml2::XMLElement* newgroup = layout->NewElement("group");
+                currentGroup.top()->InsertEndChild(newgroup);
+                currentGroup.push(newgroup);
+
+                if (findParameter(line, "label", '='))
+                    newgroup->SetAttribute("label", parseStringOpt(line, findParameter(line, "label", '=')+5).c_str());
+
+                if (findParameter(line, "type", '='))
+                    newgroup->SetAttribute("type", getArgAtPos(line, findParameter(line, "type", '=')+4).c_str());
+
+                if (findParameter(line, "style", '='))
+                    newgroup->SetAttribute("style", getArgAtPos(line, findParameter(line, "style", '=')+5).c_str());
+
+                if (findParameter(line, "expand"))
+                    newgroup->SetAttribute("expand", "true");
+
+            }
+            else if (_mMatch.sString == "endgroup")
+            {
+                currentGroup.pop();
+
+                if (currentGroup.empty())
+                    throw SyntaxError(SyntaxError::CANNOT_READ_FILE, "", SyntaxError::invalid_position, sLayoutScript);
+            }
+            else if (_mMatch.sString == "prop" || _mMatch.sString == "var" || _mMatch.sString == "str")
+            {
+                if (currentGroup.empty())
+                    throw SyntaxError(SyntaxError::CANNOT_READ_FILE, sLayoutScript, "");
+
+                // Create a the var element
+                currentChild = layout->NewElement("prop");
+                currentGroup.top()->InsertEndChild(currentChild);
+                std::string sLayoutCommand = line.substr(_mMatch.nPos+_mMatch.sString.length());
+                std::string sExpr = sLayoutCommand.substr(0, std::min(sLayoutCommand.find("-set"), sLayoutCommand.find("--")));
+                replaceAll(sExpr, "<this>", sFolderName.c_str());
+                StripSpaces(sExpr);
+                currentChild->SetText(sExpr.c_str());
+            }
+            else
+            {
+                // All other commands
+                if (currentGroup.empty())
+                    throw SyntaxError(SyntaxError::CANNOT_READ_FILE, sLayoutScript, "");
+
+                // Create a new element
+                currentChild = layout->NewElement(_mMatch.sString.c_str());
+                currentGroup.top()->InsertEndChild(currentChild);
+
+                // Parse the parameters and the
+                // command expression and insert
+                // it
+                parseLayoutCommand(line.substr(_mMatch.nPos+_mMatch.sString.length()), currentChild, sFolderName);
+            }
+        }
+    }
+
+    // Nothing usable?
+    if (!layout->FirstChild())
+        throw SyntaxError(SyntaxError::CANNOT_READ_FILE, "", SyntaxError::invalid_position, sLayoutScript);
+
+    return sOnOpenEvent;
+}
+
+
+/////////////////////////////////////////////////
+/// \brief This static function returns the item
+/// id from the user command string. It is also
+/// handled if the user erroneously uses "id"
+/// instead "item".
+///
+/// \param sCmd const std::string&
+/// \return int
+///
+/////////////////////////////////////////////////
+static int getItemId(const std::string& sCmd)
+{
+    if (findParameter(sCmd, "item", '='))
+        return StrToInt(getArgAtPos(sCmd, findParameter(sCmd, "item", '=')+4, ARGEXTRACT_PARSED | ARGEXTRACT_ASINT | ARGEXTRACT_STRIPPED));
+    else if (findParameter(sCmd, "id", '='))
+        return StrToInt(getArgAtPos(sCmd, findParameter(sCmd, "id", '=')+2, ARGEXTRACT_PARSED | ARGEXTRACT_ASINT | ARGEXTRACT_STRIPPED));
+
+    return -1;
+}
+
+
+/////////////////////////////////////////////////
+/// \brief This static function returns the
+/// window information describing the window with
+/// the selected ID.
+///
+/// \param sExpr const std::string&
+/// \return NumeRe::WindowInformation
+///
+/////////////////////////////////////////////////
+static NumeRe::WindowInformation getWindow(const std::string& sExpr)
+{
+    std::string sCurExpr = sExpr;
+
+    if (NumeReKernel::getInstance()->getMemoryManager().containsTablesOrClusters(sCurExpr))
+        getDataElements(sCurExpr, NumeReKernel::getInstance()->getParser(), NumeReKernel::getInstance()->getMemoryManager(), NumeReKernel::getInstance()->getSettings());
+
+    NumeReKernel::getInstance()->getParser().SetExpr(sCurExpr);
+    int windowID = intCast(NumeReKernel::getInstance()->getParser().Eval());
+
+    return NumeReKernel::getInstance()->getWindowManager().getWindowInformation(windowID);
+}
+
+
+/////////////////////////////////////////////////
+/// \brief This static function handles property
+/// reads from windows.
+///
+/// \param cmdParser CommandLineParser&
+/// \param sExpr const std::string&
+/// \return void
+///
+/////////////////////////////////////////////////
+static void getParametersFromWindow(CommandLineParser& cmdParser, const std::string& sExpr)
+{
+    const std::string& sParList = cmdParser.getParameterList();
+
+    // Get value of window item
+    int itemID = getItemId(sParList);
+    NumeRe::WindowInformation winInfo = getWindow(sExpr);
+
+    // If the window does not exist, the pointer
+    // is a nullptr type
+    if (!winInfo.window || winInfo.nStatus != NumeRe::STATUS_RUNNING)
+        throw SyntaxError(SyntaxError::INVALID_WINDOW_ID, cmdParser.getCommandLine(), sExpr);
+
+    if (findParameter(sParList, "value"))
+    {
+        if (findParameter(sParList, "prop", '='))
+        {
+            std::string varname = getArgAtPos(sParList, findParameter(sParList, "prop", '=')+4);
+            cmdParser.setReturnValue(winInfo.window->getPropValue(varname));
+        }
+        else
+        {
+            NumeRe::WinItemValue val = winInfo.window->getItemValue(itemID);
+
+            if (val.type != "tablegrid")
+                cmdParser.setReturnValue(val.stringValue);
+            else
+            {
+                MemoryManager& _memManager = NumeReKernel::getInstance()->getMemoryManager();
+                Indices _idx;
+                std::string sTarget = cmdParser.getTargetTable(_idx, "valtable");
+
+                cmdParser.setReturnValue("\"" + sTarget + "()\"");
+                _memManager.importTable(val.tableValue, sTarget, _idx.row, _idx.col);
+            }
+        }
+    }
+    else if (findParameter(sParList, "label"))
+        cmdParser.setReturnValue(winInfo.window->getItemLabel(itemID));
+    else if (findParameter(sParList, "state"))
+        cmdParser.setReturnValue("\"" + winInfo.window->getItemState(itemID) + "\"");
+    else if (findParameter(sParList, "color"))
+        cmdParser.setReturnValue(winInfo.window->getItemColor(itemID));
+    else if (findParameter(sParList, "selection"))
+        cmdParser.setReturnValue(winInfo.window->getItemSelection(itemID));
+    else if (findParameter(sParList, "statustext"))
+        cmdParser.setReturnValue(winInfo.window->getStatusText());
+}
+
+
+/////////////////////////////////////////////////
+/// \brief This static function handles property
+/// writes in windows.
+///
+/// \param cmdParser CommandLineParser&
+/// \param sExpr const std::string&
+/// \return void
+///
+/////////////////////////////////////////////////
+static void setParametersInWindow(CommandLineParser& cmdParser, const std::string& sExpr)
+{
+    const std::string& sParList = cmdParser.getParameterList();
+
+    // Change value of window item
+    int itemID = getItemId(sParList);
+    NumeRe::WindowInformation winInfo = getWindow(sExpr);
+
+    // If the window does not exist, the pointer
+    // is a nullptr type
+    if (!winInfo.window || winInfo.nStatus != NumeRe::STATUS_RUNNING)
+        throw SyntaxError(SyntaxError::INVALID_WINDOW_ID, cmdParser.getCommandLine(), sExpr);
+
+    // Get the new value
+    if (findParameter(sParList, "value", '='))
+    {
+        if (findParameter(sParList, "prop", '='))
+        {
+            std::string varname = getArgAtPos(sParList, findParameter(sParList, "prop", '=')+4);
+            cmdParser.setReturnValue(toString(winInfo.window->setPropValue(getArgAtPos(sParList, findParameter(sParList, "value", '=')+5, ARGEXTRACT_PARSED), varname)));
+        }
+        else
+        {
+            std::string sValue = getArgAtPos(sParList, findParameter(sParList, "value", '=')+5);
+            MemoryManager& _memManager = NumeReKernel::getInstance()->getMemoryManager();
+            NumeRe::WinItemValue value;
+
+            if (_memManager.containsTables(sValue))
+            {
+                DataAccessParser _access(sValue);
+                value.tableValue = _memManager.extractTable(_access.getDataObject(), _access.getIndices().row, _access.getIndices().col);
+                value.stringValue = _access.getDataObject() + "()";
+            }
+            else
+                value.stringValue = cmdParser.getParameterValueAsString("value", "");
+
+            cmdParser.setReturnValue(toString(winInfo.window->setItemValue(value, itemID)));
+        }
+    }
+    else if (findParameter(sParList, "label", '='))
+    {
+        std::string sLabel = cmdParser.getParameterValueAsString("label", "");
+        cmdParser.setReturnValue(toString(winInfo.window->setItemLabel(sLabel, itemID)));
+    }
+    else if (findParameter(sParList, "state", '='))
+    {
+        std::string sState = getArgAtPos(sParList, findParameter(sParList, "state", '=')+5);
+        cmdParser.setReturnValue(toString(winInfo.window->setItemState(sState, itemID)));
+    }
+    else if (findParameter(sParList, "display", '='))
+    {
+        std::string sDisplay = getArgAtPos(sParList, findParameter(sParList, "display", '=')+7);
+        cmdParser.setReturnValue(toString(winInfo.window->setDisplay(sDisplay)));
+    }
+    else if (findParameter(sParList, "color", '='))
+    {
+        std::string sColor = parseNumOpt(sParList, findParameter(sParList, "color", '=')+5);
+        cmdParser.setReturnValue(toString(winInfo.window->setItemColor(sColor, itemID)));
+    }
+    else if (findParameter(sParList, "selection", '='))
+    {
+        std::vector<mu::value_type> sel = cmdParser.getParameterValueAsNumericalValue("selection");
+        int sel1 = 1, sel2 = 0;
+
+        if (sel.size() > 0)
+            sel1 = intCast(sel[0]);
+
+        if (sel.size() > 1)
+            sel2 = intCast(sel[1]);
+
+        cmdParser.setReturnValue(toString(winInfo.window->setItemSelection(sel1, sel2, itemID)));
+    }
+    else if (findParameter(sParList, "focus"))
+    {
+        NumeReKernel::print("focus item=" + toString(itemID));
+        cmdParser.setReturnValue(toString(winInfo.window->setItemFocus(itemID)));
+    }
+    else if (findParameter(sParList, "statustext", '='))
+    {
+        std::string sStatusText = cmdParser.getParameterValueAsString("statustext", "");
+        cmdParser.setReturnValue(toString(winInfo.window->setStatusText(sStatusText)));
+    }
+}
+
+}
+
+/////////////////////////////////////////////////
+/// \brief This function is the actual
+/// implementation of the \c window command.
+///
+/// \param cmdParser CommandLineParser&
+/// \return void
+///
+/////////////////////////////////////////////////
+/////////////////////////////////////////////////
+void windowCommand(CommandLineParser& cmdParser)
+{
+    NumeRe::WindowManager& winManager = NumeReKernel::getInstance()->getWindowManager();
+
+    // Find the expression part
+    std::string sExpr = cmdParser.getExpr();
+    std::string sParList = cmdParser.getParameterList();
+
+    if (NumeReKernel::getInstance()->getStringParser().isStringExpression(sExpr))
+    {
+        std::string dummy;
+        NumeReKernel::getInstance()->getStringParser().evalAndFormat(sExpr, dummy, true);
+    }
+
+    StripSpaces(sExpr);
+    sExpr = removeQuotationMarks(sExpr);
+
+    // Determine, what the user wants to do
+    if (findParameter(sParList, "getitems", '='))
+    {
+        // get IDs of all selected items
+        std::string sItemType = getArgAtPos(sParList, findParameter(sParList, "getitems", '=')+8);
+        NumeRe::WindowInformation winInfo = getWindow(sExpr);
+        Parser& _parser = NumeReKernel::getInstance()->getParser();
+
+        // If the window does not exist, the pointer
+        // is a nullptr type
+        if (winInfo.window && winInfo.nStatus == NumeRe::STATUS_RUNNING)
+        {
+            if (sItemType == "prop")
+            {
+                cmdParser.setReturnValue("{" + winInfo.window->getProperties() + "}");
+            }
+            else
+            {
+                std::vector<int> vItems = winInfo.window->getWindowItems(sItemType);
+
+                if (!vItems.size())
+                    cmdParser.setReturnValue("nan");
+                else
+                {
+                    std::vector<mu::value_type> vRes;
+
+                    // Convert the ints to doubles
+                    for (auto items : vItems)
+                        vRes.push_back(items);
+
+                    cmdParser.setReturnValue(_parser.CreateTempVectorVar(vRes));
+                }
+            }
+        }
+        else
+            throw SyntaxError(SyntaxError::INVALID_WINDOW_ID, cmdParser.getCommandLine(), cmdParser.getExpr());
+    }
+    else if (findParameter(sParList, "get"))
+        getParametersFromWindow(cmdParser, sExpr);
+    else if (findParameter(sParList, "set"))
+        setParametersInWindow(cmdParser, sExpr);
+    else if (findParameter(sParList, "close"))
+    {
+        // Close window
+        NumeRe::WindowInformation winInfo = getWindow(sExpr);
+
+        // If the window does not exist, the pointer
+        // is a nullptr type
+        if (winInfo.window && winInfo.nStatus == NumeRe::STATUS_RUNNING)
+            cmdParser.setReturnValue(toString(winInfo.window->closeWindow()));
+        else
+            cmdParser.setReturnValue("false");
+    }
+    else
+    {
+        // Create new window
+        tinyxml2::XMLDocument* layout = new tinyxml2::XMLDocument;
+        std::string sOnOpenEvent;
+
+        // parse layout
+        try
+        {
+            sOnOpenEvent = parseLayoutScript(sExpr, layout);
+        }
+        catch (...)
+        {
+            delete layout;
+            throw;
+        }
+
+        // Create the window and return the ID
+        int id = winManager.createWindow(layout);
+
+        size_t millisecs = 0;
+
+        while (millisecs < 3000)
+        {
+            Sleep(100);
+            millisecs += 100;
+
+            if (winManager.getWindowInformation(id).window->creationFinished())
+                break;
+        }
+
+        cmdParser.setReturnValue(toString(id));
+
+        // Create the string for the onopen event
+        if (sOnOpenEvent.length())
+            cmdParser.setReturnValue(" " + sOnOpenEvent + "(" + toString(id) + ", -1, {\"event\",\"onopen\",\"object\",\"window\",\"value\",nan,\"state\",\"enabled\"})");
+    }
+}
+
+
+/////////////////////////////////////////////////
+/// \brief Converts a full-qualified procedure
+/// name into the corresponding file name.
+///
+/// \param sProc std::string
+/// \return std::string
+///
+/////////////////////////////////////////////////
+static std::string getProcedureFileName(std::string sProc)
+{
+    // Replace all tilde characters in the current path
+    // string. Consider the special namespace "main", which
+    // is a reference to the toplevel procedure folder
+    for (size_t i = 0; i < sProc.length(); i++)
+    {
+        if (sProc[i] == '~')
+        {
+            if (sProc.length() > 5 && i >= 4 && sProc.substr(i - 4, 5) == "main~")
+                sProc = sProc.substr(0, i - 4) + sProc.substr(i + 1);
+            else
+                sProc[i] = '/';
+        }
+    }
+
+    // Create a valid file name from the procedure name
+    sProc = NumeReKernel::getInstance()->getProcedureInterpreter().ValidFileName(sProc, ".nprc");
+
+    return sProc;
+}
+
+
+/////////////////////////////////////////////////
+/// \brief Examines a window layout file and
+/// searches for all event handler procedures.
+/// Returns their corresponding filenames as a
+/// vector. Might contain duplicates.
+///
+/// \param sLayoutFile const std::string&
+/// \return std::vector<std::string>
+///
+/////////////////////////////////////////////////
+std::vector<std::string> getEventProcedures(const std::string& sLayoutFile)
+{
+    StyledTextFile layoutFile(sLayoutFile);
+    std::string sFolderName = sLayoutFile.substr(0, sLayoutFile.rfind('/'));
+    std::vector<std::string> vProcedures;
+
+    for (size_t i = 0; i < (size_t)layoutFile.getLinesCount(); i++)
+    {
+        std::string sLine = layoutFile.getStrippedLine(i);
+
+        if (findParameter(sLine, "onopen", '='))
+        {
+            std::string sEvent = parseEventOpt(sLine, findParameter(sLine, "onopen", '=')+6, sFolderName);
+
+            if (sEvent.front() == '$')
+                vProcedures.push_back(getProcedureFileName(sEvent.substr(1)));
+        }
+
+        if (findParameter(sLine, "onclick", '='))
+        {
+            std::string sEvent = parseEventOpt(sLine, findParameter(sLine, "onclick", '=')+7, sFolderName);
+
+            if (sEvent.front() == '$')
+                vProcedures.push_back(getProcedureFileName(sEvent.substr(1)));
+        }
+
+        if (findParameter(sLine, "onchange", '='))
+        {
+            std::string sEvent = parseEventOpt(sLine, findParameter(sLine, "onchange", '=')+8, sFolderName);
+
+            if (sEvent.front() == '$')
+                vProcedures.push_back(getProcedureFileName(sEvent.substr(1)));
+        }
+    }
+
+    return vProcedures;
+}
+
+
+/////////////////////////////////////////////////
+/// \brief This function is the actual
+/// implementation of the \c dialog command.
+///
+/// \param cmdParser CommandLineParser&
+/// \return void
+///
+/////////////////////////////////////////////////
+void dialogCommand(CommandLineParser& cmdParser)
+{
+    const std::string& sParList = cmdParser.getParameterList();
+    std::string sMessage;
+    std::string sTitle = "NumeRe: Window";
+    std::string sExpression;
+    int nControls = NumeRe::CTRL_NONE;
+    NumeReKernel* kernel = NumeReKernel::getInstance();
+
+    // Extract the message for the user
+    if (findParameter(sParList, "msg", '='))
+        sMessage = cmdParser.getParameterValueAsString("msg", "");
+
+    // Extract the window title
+    if (findParameter(sParList, "title", '='))
+        sTitle = cmdParser.getParameterValueAsString("title", sTitle);
+
+    // Extract the selected dialog type if available, otherwise
+    // use the message box as default value
+    if (findParameter(sParList, "type", '='))
+    {
+        std::string sType = getArgAtPos(sParList, findParameter(sParList, "type", '=')+4);
+
+        if (sType == "filedialog")
+            nControls = NumeRe::CTRL_FILEDIALOG;
+        else if (sType == "dirdialog")
+            nControls = NumeRe::CTRL_FOLDERDIALOG;
+        else if (sType == "listdialog")
+            nControls = NumeRe::CTRL_LISTDIALOG;
+        else if (sType == "selectiondialog")
+            nControls = NumeRe::CTRL_SELECTIONDIALOG;
+        else if (sType == "messagebox")
+            nControls = NumeRe::CTRL_MESSAGEBOX;
+        else if (sType == "textentry")
+            nControls = NumeRe::CTRL_TEXTENTRY;
+        else if (sType == "listeditor")
+            nControls = NumeRe::CTRL_LISTEDITDIALOG;
+    }
+    else
+        nControls = NumeRe::CTRL_MESSAGEBOX;
+
+    // Extract the button information. The default values are
+    // created by wxWidgets. We don't have to do that here
+    if (findParameter(sParList, "buttons", '='))
+    {
+        std::string sButtons = getArgAtPos(sParList, findParameter(sParList, "buttons", '=')+7);
+
+        if (sButtons == "ok")
+            nControls |= NumeRe::CTRL_OKBUTTON;
+        else if (sButtons == "okcancel")
+            nControls |= NumeRe::CTRL_OKBUTTON | NumeRe::CTRL_CANCELBUTTON;
+        else if (sButtons == "yesno")
+            nControls |= NumeRe::CTRL_YESNOBUTTON;
+    }
+
+    // Extract the icon information. The default values are
+    // created by wxWidgets. We don't have to do that here
+    if (findParameter(sParList, "icon", '='))
+    {
+        std::string sIcon = getArgAtPos(sParList, findParameter(sParList, "icon", '=')+4);
+
+        if (sIcon == "erroricon")
+            nControls |= NumeRe::CTRL_ICONERROR;
+        else if (sIcon == "warnicon")
+            nControls |= NumeRe::CTRL_ICONWARNING;
+        else if (sIcon == "infoicon")
+            nControls |= NumeRe::CTRL_ICONINFORMATION;
+        else if (sIcon == "questionicon")
+            nControls |= NumeRe::CTRL_ICONQUESTION;
+    }
+
+    // Strip spaces and assign the value
+    sExpression = cmdParser.getExpr();
+
+    // Resolve table accesses
+    if (kernel->getMemoryManager().containsTablesOrClusters(sExpression))
+        getDataElements(sExpression, kernel->getParser(), kernel->getMemoryManager(), kernel->getSettings());
+
+    // Handle strings in the default value
+    // expression. This will include also possible path
+    // tokens
+    if (kernel->getStringParser().isStringExpression(sExpression))
+    {
+        std::string sDummy;
+        kernel->getStringParser().evalAndFormat(sExpression, sDummy, true);
+        sExpression = kernel->getAns().serialize();
+    }
+
+    // Ensure that default values are available, if the user
+    // selected either a list or a selection dialog
+    if ((nControls & NumeRe::CTRL_LISTDIALOG || nControls & NumeRe::CTRL_SELECTIONDIALOG) && (!sExpression.length() || sExpression == "\"\""))
+    {
+        throw SyntaxError(SyntaxError::NO_DEFAULTVALUE_FOR_DIALOG, cmdParser.getCommandLine(), "dialog");
+    }
+
+    // Use the default expression as message for the message
+    // box as a fallback solution
+    if (nControls & NumeRe::CTRL_MESSAGEBOX && (!sMessage.length() || sMessage == "\"\""))
+        sMessage = getNextArgument(sExpression, false);
+
+    // Ensure that the message box has at least a message,
+    // because the message box is the default value
+    if (nControls & NumeRe::CTRL_MESSAGEBOX && (!sMessage.length() || sMessage == "\"\""))
+    {
+        throw SyntaxError(SyntaxError::NO_DEFAULTVALUE_FOR_DIALOG, cmdParser.getCommandLine(), "dialog");
+    }
+
+    // Ensure that the path for the file and the directory
+    // dialog is a valid path and replace all placeholders
+    if ((nControls & NumeRe::CTRL_FILEDIALOG || nControls & NumeRe::CTRL_FOLDERDIALOG) && sExpression.length() && sExpression != "\"\"")
+    {
+        std::string sTemp = sExpression;
+
+        sExpression = "\"" + kernel->getMemoryManager().ValidFolderName(removeQuotationMarks(getNextArgument(sTemp, true))) + "\"";
+
+        if (sTemp.length())
+            sExpression += "," + sTemp;
+    }
+
+    // Get the window manager, create the modal window and
+    // wait until the user interacted with the dialog
+    NumeRe::WindowManager& manager = kernel->getWindowManager();
+    size_t winid = manager.createWindow(NumeRe::WINDOW_MODAL, NumeRe::WindowSettings(nControls, true, sMessage, sTitle, sExpression));
+    NumeRe::WindowInformation wininfo = manager.getWindowInformationModal(winid);
+
+    // Insert the return value as a string into the command
+    // line and inform the command handler, that a value
+    // has to be evaluated
+    if (wininfo.sReturn.find("\\\"") == std::string::npos)
+        cmdParser.setReturnValue("\"" + replacePathSeparator(wininfo.sReturn) + "\"");
+    else
+        cmdParser.setReturnValue("\"" + wininfo.sReturn + "\"");
+}
+
+
+
+
+