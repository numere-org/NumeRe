Fixed	The Table.convert() function has been enhanced to interpret various number formats, accommodating both EU and US decimal separators, as well as space, EU, and US-based thousand separators.
Added	It is now possible to pass plotting options to "hist" and "hist2d" directly. Due to name conflicts, we had to rename the previously "grid" option to "asgrid".
New	The new flow control command "leave" allows jumping out of nested loops completely without the need of unnecessary complex "if-else" checks and boolean flags.
Cleaned	The editor and the terminal will now only provide method autocompletion with methods fitting to the variable type.
Added	It's now possible  to define the file type of the loaded or saved file if that is different from the standard file extension.
Removed	The obsolete second parameter for the elliptic integral D was removed. The function now has the signature "ellipticD(x,k)"
Fixed	Resolved a problem with creating new files.
New	A 64 bit version is now available.
Cleaned	The context menu of the table viewer now also contains the possibility to change the column type.
Added	The table method "TAB().convert()" may now autodetect the column type if the second argument is set to "auto" or omitted.
Added	A function "getuilang()" for accessing the user's current language
Fixed	The autoconversion of tables does not prefer logical over value columns any more (rather the other way around).
Cleaned	Improved the rendering speed of the terminal (relevant for larger strings, which required a bunch of virtual line breaks).
Added	The functions "to_utf8()" and "to_ansi()" can be used to convert to and from UTF-8 encoded strings.
Added	Folding has been enabled for LaTeX files.
Added	The terminal now also proposed global variables for auto completion.
Applied	The revision of large files won't be created by calculating a DIFF. Instead, the whole file content is saved.
Applied	It's now possible to pipe a window layout encoded as string directly into the "window" command.
Fixed   Face() and Facev() functions can be made transparent
Added	Additional handler for interacting with custom windows were added: changing focus, selections, maximize, iconize, restore, hide and unhide.
Cleaned	The string arrays of "dropdown" and "combobox" can now be changed using the "window ID -set label=VALS item=ID" command.
Fixed	Using "str.len" in the search bar yielded an uncatched exception message. This was resolved.
Added	New table methods for insertion of cells ("TAB().insertXYZ()"), removing of cells ("TAB().removeXYZ()") and removing unnecessary trailing cells and columns ("TAB().shrink") have been added.
Fixed	The data dimensions in multiplot layouts are now calculated correctly.
Fixed	Resolved a small problem with the plot legends in combination with "region".
Fixed	NumeRe will now restore its window, if it is iconized and one double-clicks on any linked file to have the editor scaled correctly.
Fixed	NumeRe does not crash anymore after the print preview of the documentation browser has been closed.
Updated	Language files and documentation articles may now be encoded using UTF-8. They're converted to CP1252 internally.
Added	New table methods for reordering rows and columns "TAB().reorderXYZ()" have been added.
New	It's now possible to use relative namespaces with additional tilde characters: "$this~~relative~namespace~..."
Added	The table method "TAB().fndcols()" may now support regular expressions.
Added	The function "getfilediff()" can be used to calculate the unified diff of two files.
Cleaned	"hist" will now use categories or logical values to determine the bins, however this only works, if all columns share their type and their category definitions. Otherwise abstract categories are defined.
Added	It is possible to directly access the first and last character of a string
Added	String functions to compare the first and last characters of a string to a substring: "startswith()" and "endswith()"
Fixed	NumeRe will now restore its window, if it is iconized and one double-clicks on any linked file to have the editor scaled correctly.
Fixed	NumeRe does not crash anymore after the print preview of the documentation browser has been closed.
Updated	Language files and documentation articles may now be encoded using UTF-8. They're converted to CP1252 internally.
Updated	The commands "hist" and "hist2d" were greatly improved and provide new features.
Fixed	The inability to close the application after a previous close was aborted was resolved.
Fixed	If the table name is now longer than 31 characters, an automatic sheet name will be used in XLS exports.
Updated	The search bars of the file and the symbol's trees have been updated and improved.
Added	Random distribution functions for the Weibull distributions were added.
Added	Added probability density functions for all available random number distributions.
New	We added an experimental support for using the column headlines as table indices.
Fixed	Table methods are now evaluated correctly within loops.
Cleaned	If the debugger is active, the usual stop button now also works as expected and aborts the whole process.
Added	The table viewer will now group common table header rows together, creating a virtual hierarchy.
Fixed	The static code analyzer will now detect more missing semicolons.
Fixed	Data expressions may now be used within table methods.
Fixed	Indices are now better checked.
Cleaned	Improved the internal interface of "stats". If the result is stored to a target table, the first column will now contain the stats names.
Cleaned	Units of loaded JCAMP-DX files are now written in English
Cleaned	"url" now has a progress bar for larger files and accepts now longer transmissins.
Added	Added option to execute a script from the current or a given line.
Added	"clear -var" can now be used from the terminal or a script to clear the current list of variables (with exception of default variables).
Added	Layout commands have been added: "lamp" and "datetimepicker"
Added	Using "statustext", one can now modify the statusbar of window layouts.
Cleaned	A "treelist" can now display data using a tree-like layout.
Cleaned	Improved the behavior of the table viewer: long strings are now wrapped around and the autosizing feature now informs about longer runtimes.
Added	Whole new apps can now be created using the new file dialog and selecting one of the available templates.
Fixed	Drawing functions can now be combined into function definitions (e.g. for predefined combinations) and used within "draw" and "draw3d" as expected.
Updated	The XLSX file import was improved and is much faster now.
Added	"getfilelist()" and "getfolderlist()" may now follow shell links (*.LNK files).
Applied	The relative scaling of GUI elements may now be set with "relscl=FACTOR".
Added	The GUI element state "readonly" was added, which is identical to "disabled" for most elements with exception of "tablegrid" and "textentry".
Added	It is now possible to use custom window layouts as custom dialogs with "window WINID -get dialogresult"
Added	The plot option margin=MARGIN can be used to control the plot margin size.
Cleaned	The autocompletion feature does not interfere with any of the editor tooltips any more.
Applied	Date-time columns are now automatically wide enough for their contents.
Fixed	Plot marks now also scale with their corresponding line sizes.
Added	Added functions to perform circular and row/column-wise shifts of all elements in a matrix.
<<<<<<< HEAD
Added	Added feature of autowrapping for comments if line indicator is active.
Fixed	Fixed dynamically checking Datetime formats in Excel files.
=======
Added	Added feature of autowrapping for comments if line indicator is active
New	You can now select the fundamental data type of a value column (some files are setting that automatically). Beware that only two data types support complex values: "value" (i.e. "value.cf64") and "value.cf32".
Cleaned	"imread" reads images as "value.ui8" data.
Cleaned	"audioread" and "seek" read audiodata as "value.f32" (without complex value support)
Cleaned	Physical constants are now named after their english names, german names still exist internally for backwards compatibility.
>>>>>>> 5508bde1
<|MERGE_RESOLUTION|>--- conflicted
+++ resolved
@@ -70,13 +70,9 @@
 Applied	Date-time columns are now automatically wide enough for their contents.
 Fixed	Plot marks now also scale with their corresponding line sizes.
 Added	Added functions to perform circular and row/column-wise shifts of all elements in a matrix.
-<<<<<<< HEAD
 Added	Added feature of autowrapping for comments if line indicator is active.
-Fixed	Fixed dynamically checking Datetime formats in Excel files.
-=======
-Added	Added feature of autowrapping for comments if line indicator is active
 New	You can now select the fundamental data type of a value column (some files are setting that automatically). Beware that only two data types support complex values: "value" (i.e. "value.cf64") and "value.cf32".
 Cleaned	"imread" reads images as "value.ui8" data.
 Cleaned	"audioread" and "seek" read audiodata as "value.f32" (without complex value support)
 Cleaned	Physical constants are now named after their english names, german names still exist internally for backwards compatibility.
->>>>>>> 5508bde1
+Fixed	Fixed dynamically checking Datetime formats in Excel files.