Added	It is now possible to pass plotting options to "hist" and "hist2d" directly. Due to name conflicts, we had to rename the previously "grid" option to "asgrid".
New	The new flow control command "leave" allows jumping out of nested loops completely without the need of unnecessary complex "if-else" checks and boolean flags.
Cleaned	The editor and the terminal will now only provide method autocompletion with methods fitting to the variable type.
Added	It's now possible  to define the file type of the loaded or saved file if that is different from the standard file extension.
Cleaned	The editor and the terminal will now only provide method autocompletion with methods fitting to the variable type.
Removed	The obsolete second parameter for the elliptic integral D was removed. The function now has the signature "ellipticD(x,k)"
Fixed	Resolved a problem with creating new files.
New	A 64 bit version is now available.
Cleaned	The context menu of the table viewer now also contains the possibility to change the column type.
Added	The table method "TAB().convert()" may now autodetect the column type if the second argument is set to "auto" or omitted.
Added	A function "getuilang()" for accessing the user's current language
Fixed	The autoconversion of tables does not prefer logical over value columns any more (rather the other way around).
Cleaned	Improved the rendering speed of the terminal (relevant for larger strings, which required a bunch of virtual line breaks).
Added	The functions "to_utf8()" and "to_ansi()" can be used to convert to and from UTF-8 encoded strings.
Added	Folding has been enabled for LaTeX files.
Added	The terminal now also proposed global variables for auto completion.
Applied	The revision of large files won't be created by calculating a DIFF. Instead, the whole file content is saved.
<<<<<<< HEAD
Added	Random distribution functions for the Weibull distributions were added.
Added	Added probability density functions for all available random number distributions.
New	We added an experimental support for using the column headlines as table indices.
Fixed	Table methods are now evaluated correctly within loops.
=======
Fixed	NumeRe will now restore its window, if it is iconized and one double-clicks on any linked file to have the editor scaled correctly.
Fixed	NumeRe does not crash anymore after the print preview of the documentation browser has been closed.
Updated	Language files and documentation articles may now be encoded using UTF-8. They're converted to CP1252 internally.
>>>>>>> acb268ee
<|MERGE_RESOLUTION|>--- conflicted
+++ resolved
@@ -15,13 +15,10 @@
 Added	Folding has been enabled for LaTeX files.
 Added	The terminal now also proposed global variables for auto completion.
 Applied	The revision of large files won't be created by calculating a DIFF. Instead, the whole file content is saved.
-<<<<<<< HEAD
 Added	Random distribution functions for the Weibull distributions were added.
 Added	Added probability density functions for all available random number distributions.
 New	We added an experimental support for using the column headlines as table indices.
 Fixed	Table methods are now evaluated correctly within loops.
-=======
 Fixed	NumeRe will now restore its window, if it is iconized and one double-clicks on any linked file to have the editor scaled correctly.
 Fixed	NumeRe does not crash anymore after the print preview of the documentation browser has been closed.
-Updated	Language files and documentation articles may now be encoded using UTF-8. They're converted to CP1252 internally.
->>>>>>> acb268ee
+Updated	Language files and documentation articles may now be encoded using UTF-8. They're converted to CP1252 internally.