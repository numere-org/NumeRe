--- conflicted
+++ resolved
@@ -43,8 +43,5 @@
 Cleaned	If the debugger is active, the usual stop button now also works as expected and aborts the whole process.
 Added	The table viewer will now group common table header rows together, creating a virtual hierarchy.
 Cleaned	Improved the internal interface of "stats". If the result is stored to a target table, the first column will now contain the stats names.
-<<<<<<< HEAD
 Cleaned	Units of loaded JCAMP-DX files are now written in English
-=======
-Cleaned	"url" now has a progress bar for larger files and accepts now longer transmissins.
->>>>>>> d82b39c7
+Cleaned	"url" now has a progress bar for larger files and accepts now longer transmissins.