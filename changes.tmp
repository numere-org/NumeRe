--- conflicted
+++ resolved
@@ -15,8 +15,5 @@
 Added	Folding has been enabled for LaTeX files.
 Added	The terminal now also proposed global variables for auto completion.
 Applied	The revision of large files won't be created by calculating a DIFF. Instead, the whole file content is saved.
-<<<<<<< HEAD
-Applied	It's now possible to pipe a window layout encoded as string directly into the "window" command.
-=======
 Added   It is possible to directly access the first and last character of a string
->>>>>>> 98d9b1aa
+Applied	It's now possible to pipe a window layout encoded as string directly into the "window" command.