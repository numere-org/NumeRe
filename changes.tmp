Fixed	Symbols created with "declare" may now also be used together with methods.
New	The function "getuserinfo()" will return information about the user name, id and homedir.
Fixed	The support for logical operations on strings was improved.
Fixed	Table cells can now be used for window item values as expected.
New	The command "mail" can be used to send e-mails via SMTP.
Added	The constant "loremipsum" contains the famous text to be used as example text.
Applied	The performance of the new parser model was greatly improved and is now at about 70-80% of the previous approach for scalar operations.
Added	A duration type is now available to increase the date-time logic.
Added	Functions for base-n encoding "encode_base_n()" and decoding "decode_base_n()" have been added.
Cleaned	Histograms can now only be calculated from 32 columns or less or for a whole grid at once using the "asgrid" option.
Fixed	The editor TAB setting is now applied completely and correctly to all editor instances.
Added	Inserted a possible fix for the unresponsive MySQL server.
Fixed	Corrected problematic situations, where function might have x^0 in their formal definitions, which should be evaluted to 1 even if x == 0.
Cleaned	The autocompletion now returns string-parsed vars as their original type.
Fixed	Table methods were not handled correctly, if they are combined with "print". This was resolved.
Added	It is now possible to suppress the success messages of "load" using the option "mask" to reduce the noise within scripts.
Applied	String functions, which convert one input into an array, do now return arrays of clusters (one for each input element). Notable candidates: "textparse()", "to_value()", "split()" and all character classifier functions like "is_alnum()".
Cleaned	Method resolution is now more precise. This is a preparing step for supporting structures and classes.
New	Experimental: "dictstruct" is now available as a dictionary/dynamic structure hybrid.
Added	Experimental: "obj" can be used to declare procedure-local objects and structures
Added	Experimental: "readxml()" and "readjson()" can be used to load the corresponding file types to DictStruct instances.
Added	Experimental: the index operator "[]" can now be used on usual vectors as well as the dimension variable "nlen".
Added	Experimental: the "file" object can be used for arbitrary file reads and writes.
Added	Experimental: the "stack" object provides standard stack functionalities.
Added	Experimental: the "queue" object provides standard queue (deque) functionalities.
Added	Experimental: the "path" object provides a common interface to generic paths (files, folders, namespaces) and can be used mostly everywhere, where plain filepaths are required as well as for addressing data in dictstruct instances.
Cleaned	"getfileparts()" will now return the host as drive for UNC paths.
Fixed	Vectorial variables are now supported in "matop", but not fully compatible to inline created vectors using the brace syntax "{x,y,z,...}", because they will not be auto-expanded to matrices if necessary. To resolve this, either wrap the vectorial variable into additional braces or enclose it into an explicit "repmat()" call. This is a known issue and will be resolved in a future version together with the complete rework of "matop".
Fixed	Installation of package dependencies from the repository directly using only the command line interface now works as expected.
Applied	It is now possible to use SQL placeholders in SQL statements. The corresponding values can be supplied with the "params=[PARAMLIST]" option.
New	The function "zip()" combines multiple arrays elementwise into embedded clusters of the returned cluster.
Added	HTML exports of tables will now also parse simplified markdown syntax, so that headlines, code segments, bold and italic text is possible.
<<<<<<< HEAD
Cleaned	The "date()" function will now also accept strings as their "formatting type" input parameter.
=======
Removed	The uncessary SHA check of NDAT files, if only their header is read (for getting file information), has been deactivated.
Cleaned	The default icon for files has been changed to appear more neutral.
>>>>>>> 733765ab
<|MERGE_RESOLUTION|>--- conflicted
+++ resolved
@@ -30,9 +30,6 @@
 Applied	It is now possible to use SQL placeholders in SQL statements. The corresponding values can be supplied with the "params=[PARAMLIST]" option.
 New	The function "zip()" combines multiple arrays elementwise into embedded clusters of the returned cluster.
 Added	HTML exports of tables will now also parse simplified markdown syntax, so that headlines, code segments, bold and italic text is possible.
-<<<<<<< HEAD
-Cleaned	The "date()" function will now also accept strings as their "formatting type" input parameter.
-=======
 Removed	The uncessary SHA check of NDAT files, if only their header is read (for getting file information), has been deactivated.
 Cleaned	The default icon for files has been changed to appear more neutral.
->>>>>>> 733765ab
+Cleaned	The "date()" function will now also accept strings as their "formatting type" input parameter.