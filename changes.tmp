--- conflicted
+++ resolved
@@ -20,7 +20,4 @@
 Fixed	NumeRe will now restore its window, if it is iconized and one double-clicks on any linked file to have the editor scaled correctly.
 Fixed	NumeRe does not crash anymore after the print preview of the documentation browser has been closed.
 Updated	Language files and documentation articles may now be encoded using UTF-8. They're converted to CP1252 internally.
-<<<<<<< HEAD
-Updated	The search bars of the file and the symbol's trees have been updated and improved.
-=======
->>>>>>> 47d0116f
+Updated	The search bars of the file and the symbol's trees have been updated and improved.