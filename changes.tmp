--- conflicted
+++ resolved
@@ -8,9 +8,6 @@
 New	A 64 bit version is now available.
 Cleaned	The context menu of the table viewer now also contains the possibility to change the column type.
 Added	The table method "TAB().convert()" may now autodetect the column type if the second argument is set to "auto" or omitted.
-<<<<<<< HEAD
-Added	A function for accessing the user's current language getuilang()
-=======
+Added	A function "getuilang()" for accessing the user's current language
 Fixed	The autoconversion of tables does not prefer logical over value columns any more (rather the other way around).
-Cleaned	Improved the rendering speed of the terminal (relevant for larger strings, which required a bunch of virtual line breaks).
->>>>>>> ce63494d
+Cleaned	Improved the rendering speed of the terminal (relevant for larger strings, which required a bunch of virtual line breaks).