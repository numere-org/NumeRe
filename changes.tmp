--- conflicted
+++ resolved
@@ -11,13 +11,10 @@
 Fixed	Exporting of tables containing multiple headrows to XLS format is possible again.
 Fixed	Copying and moving of mixed-value tables is now possible again.
 Fixed	Using "Go to procedure" works now also with external procedures.
-<<<<<<< HEAD
 Fixed	The strange problem where using a comma inside of a string literal in a string method like "str.fnd()" was resolved.
 Cleaned	The calculation of needed memory per table and cluster does now reflect better the actually needed memory.
 Fixed	Exporting to CSV files does now support line breaks in column headlines as well
 Fixed	"TAB().num" now also considers strings as valid values for the "num()" operation.
 Fixed	Improved the evaluation of string vectors with different number of elements.
 Fixed	Improved performance when copying a large table out of the table viewer.
-=======
 Fixed	It's now possible to deactivate the table auto-save by setting the interval to zero
->>>>>>> 9dd3982c
