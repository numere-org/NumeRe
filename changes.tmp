<<<<<<< HEAD
Added	A new Table method to perform kmeans clustering on specified columns of numberical data. kmeansof({columns}, #clusters, maxIterations = 100, init-method="random", re-initializations=10)
Added	An optional feature to extract the argument types of functions, methods and procedures based upon their names, was added.
Added	Experimental feature: it is now possible to create new columns in tables if values are assigned to an unknown column using string indexing. The new column will be appended at the end of the table.
Added	The new plotting option "stacked" enables the stacking of bars and hbars on each other.
Applied	Experimental feature: "matop" functions now also accept matrix results as their scalar inputs. For consecutive scalar inputs, even a single vector can be passed, e.g. "matop zero({1,3})"
Applied	Increased performance of STFA, audioread and some statistics functions.
Applied	One can now pass custom axis ticks using a list of strings.
Applied	There's experimental support for coloured window themes. If you want to test it, the setting can be found at the end of the syntax colour list.
Cleaned	"write" now uses "noquotes" as default. The parameter was removed and has no effect any more.
Cleaned	Bar charts now always include the value y=0. In some situations it is reasonable to enable "origin=sliding" as an additional plotting option.
Cleaned	The command "start SCRIPT -fromline=line" does now also work in terminal.
Cleaned	The plugin interface and its documentation was cleaned
Cleaned	Usability of mouse-over tooltips was improved. It should now be possible to show the fulltips of arguments inside of function parentheses again.
Fixed	"export" and "save" will now create their target folder automatically.
Fixed	A single table column now also counts as valid input for "write".
Fixed	All headlines in the PDF documentation are now in the correct language.
Fixed	Error locations now be found in all locations even if the debugger is not active.
Fixed	If one tries to save a cluster, then an error message appears instead of a crash.
Fixed	If the values "nan" and "inf" are used within an index vector, then they are treated as invalid values and will always return an invalid value.
Fixed	Resolved a crash originating from "large file not supported" debug message.
Fixed	Resolved a rare bug occuring, if whitespace was missing after a comma.
Fixed	Resolved a regression introduced with this version.
Fixed	Restored "gradient" effect in plots using the "area" option.
Fixed	Root paths changed via the settings dialog now have the correct effect and will be stored for future sessions.
Fixed	The "cmp()" function does now return the indices with respect to the passed array and not with respect to the arrays origin (MAY BREAK CODE).
Fixed	The "Start from current line" functionality can now handle "declare", "include" and "lclfunc" as expected.
Fixed	The auto-indentation functionality does not interfere with CTRL-Z any more.
Fixed	The num2string parser operator "#" may now handle floating point values correctly.
Fixed	The two functions "pct()" and "cmp()" are now working correctly in all scenarios.
Fixed	Titles in animations appear now on every frame again.
=======
Cleaned	Some file types do no longer require automatic conversion upon file load.
Cleaned	If the debugger is in control and the user tries to close the application, a confirmation dialog appears.
Added	The font size within "text()" can now adapted in 9 distinct steps.
Added	Strings in tables shown in the table viewer can now be shown without the surrounding quotation marks, if the corresponding setting value is changed. This does not apply for clusters.
Added	It's now also possible to copy only a part of a table to another table at a desired location using "TAB(i1:i2,j1:j2) = TAB2(i1:i2,j1:j1)" syntax.
Applied	Plots of large data sets have been sped up by downsampling the used data to result image size before plotting it.
Cleaned	Indentation of wrapped lines in created documentation now works as expected (not falling back to the beginning of the line any longer).
Fixed	Resolved a rarely occuring off-by-one error within the possibility to start a script from a specific line.
Applied	Improved some internals to speed up some calculations.
Added	New string function "strjoin()" will allow for concatenation of a vector of strings into a single string with an optional separator.
Applied	The function context tooltip will now align with the opening brace whereever possible.
Added	More shortcuts have been added to the table viewer, especially the arrow-shift and arrow-ctrl key kombinations.
New	The new table method modifier ".cells()" together with ".rows" or ".cols" allows for selection of table cells along the direction of application.
Cleaned	If the line length indicator is active, then lines longer than twice the indicated length will be wrapped completely, i.e., wrapped multiple times.
Fixed	If comment lines are wrapped automatically, orphan whitespaces at the beginning of the wrapped line resulting from leading punctuation characters are now removed (corresponding to known word wrapping behaviors).
Fixed	If comment lines are wrapped automatically, they are not longer wrapped right after opening braces.
Added	Documentation block comments now also support enumerations.
>>>>>>> 64a5b3a6
<|MERGE_RESOLUTION|>--- conflicted
+++ resolved
@@ -1,35 +1,3 @@
-<<<<<<< HEAD
-Added	A new Table method to perform kmeans clustering on specified columns of numberical data. kmeansof({columns}, #clusters, maxIterations = 100, init-method="random", re-initializations=10)
-Added	An optional feature to extract the argument types of functions, methods and procedures based upon their names, was added.
-Added	Experimental feature: it is now possible to create new columns in tables if values are assigned to an unknown column using string indexing. The new column will be appended at the end of the table.
-Added	The new plotting option "stacked" enables the stacking of bars and hbars on each other.
-Applied	Experimental feature: "matop" functions now also accept matrix results as their scalar inputs. For consecutive scalar inputs, even a single vector can be passed, e.g. "matop zero({1,3})"
-Applied	Increased performance of STFA, audioread and some statistics functions.
-Applied	One can now pass custom axis ticks using a list of strings.
-Applied	There's experimental support for coloured window themes. If you want to test it, the setting can be found at the end of the syntax colour list.
-Cleaned	"write" now uses "noquotes" as default. The parameter was removed and has no effect any more.
-Cleaned	Bar charts now always include the value y=0. In some situations it is reasonable to enable "origin=sliding" as an additional plotting option.
-Cleaned	The command "start SCRIPT -fromline=line" does now also work in terminal.
-Cleaned	The plugin interface and its documentation was cleaned
-Cleaned	Usability of mouse-over tooltips was improved. It should now be possible to show the fulltips of arguments inside of function parentheses again.
-Fixed	"export" and "save" will now create their target folder automatically.
-Fixed	A single table column now also counts as valid input for "write".
-Fixed	All headlines in the PDF documentation are now in the correct language.
-Fixed	Error locations now be found in all locations even if the debugger is not active.
-Fixed	If one tries to save a cluster, then an error message appears instead of a crash.
-Fixed	If the values "nan" and "inf" are used within an index vector, then they are treated as invalid values and will always return an invalid value.
-Fixed	Resolved a crash originating from "large file not supported" debug message.
-Fixed	Resolved a rare bug occuring, if whitespace was missing after a comma.
-Fixed	Resolved a regression introduced with this version.
-Fixed	Restored "gradient" effect in plots using the "area" option.
-Fixed	Root paths changed via the settings dialog now have the correct effect and will be stored for future sessions.
-Fixed	The "cmp()" function does now return the indices with respect to the passed array and not with respect to the arrays origin (MAY BREAK CODE).
-Fixed	The "Start from current line" functionality can now handle "declare", "include" and "lclfunc" as expected.
-Fixed	The auto-indentation functionality does not interfere with CTRL-Z any more.
-Fixed	The num2string parser operator "#" may now handle floating point values correctly.
-Fixed	The two functions "pct()" and "cmp()" are now working correctly in all scenarios.
-Fixed	Titles in animations appear now on every frame again.
-=======
 Cleaned	Some file types do no longer require automatic conversion upon file load.
 Cleaned	If the debugger is in control and the user tries to close the application, a confirmation dialog appears.
 Added	The font size within "text()" can now adapted in 9 distinct steps.
@@ -47,4 +15,4 @@
 Fixed	If comment lines are wrapped automatically, orphan whitespaces at the beginning of the wrapped line resulting from leading punctuation characters are now removed (corresponding to known word wrapping behaviors).
 Fixed	If comment lines are wrapped automatically, they are not longer wrapped right after opening braces.
 Added	Documentation block comments now also support enumerations.
->>>>>>> 64a5b3a6
+Added	A new Table method to perform kmeans clustering on specified columns of numberical data. kmeansof({columns}, #clusters, maxIterations = 100, init-method="random", re-initializations=10)