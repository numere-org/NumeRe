--- conflicted
+++ resolved
@@ -1,80 +1,75 @@
-New	Added new function "findtoken()"
-Applied	The "title" option of plots is now used as part of the window title of the graph window
-Fixed	Solved a little logical issue in the assignment of table headlines
-Applied	The "reset" option of plots is now used for the whole (!) plot. This will have an impact on multiplots. Do not use the "reset" option for a single plot of a multiplot set any more.
-New	Added shortkeys for "find procedure definition" and "find included file"
-Fixed	Context menu entry "fold current block" is now available for MATLAB and C/C++ files
-New	Created new "search" menu
-New	Added shortkeys for "Rename symbol" and "Extract marked section"
-New	The documentation window now features a clickable index tree on the left side.
-New	The documentation window now features a toolbar with navigation and printing functionality. The navigation at the bottom of the help page was removed.
-Fixed	It's now possible to overtype matching parentheses without entering new ones.
-Applied	The "permanent highlighting" feature of the editor's context menu is now toggable (simply right-click a highlighted word again).
-Cleaned	The backup files during saving are now optional (and will now be removed as default).
-Cleaned	The "swap" command was transformed into a more modern syntax: "swap cache1(), cache2()"
-Cleaned	The "rename" command was transformed into a more modern syntax: "rename cache(), newname()"
-Fixed	The num-to-string variable parser symbol "#" can now handle string functions as its argument.
-Fixed	The symbols renaming functionality may now correctly detect all symbols although the user didn't click exactly on the selected symbol.
-New	The string object may now be sorted using the "sort" command.
-New	A "switch...case...default...endswitch" control flow block is now available.
-Fixed	The code abstrahizer may now handle MATLAB structs containing standard function names as field names correctly.
-Fixed	The code abstrahizer will now use input argument list and (in the MATLAB case) the return list as input and output sources correctly.
-Added	It's now possible to alter the blinking frequency of the cursors in the editor and the console.
-Cleaned	Improved the options dialog using named static boxes.
-Cleaned	Removed (reduced) flickering of GUI after options update
-New	It's now possible to hide lines independent on the folding state.
-Cleaned	Cleaned the internal architecture of the options dialog.
-New	A message box now appears, if the user tries to replace a symbol's name with an already used one.
-Added	The "rename symbols" dialog has now multiple options modifying the search behavior.
-New	A variable viewer is now available in a second tab next to the history.
-Fixed	Tables perform much faster now.
-Added	"switch" was added to the static code analyzer.
-Added	NumeRe will now warn the user, if a syntax, a command or a function is deprecated and will be removed in the future.
-Fixed	Assignment of singleton values to temporary vectors is now possible again.
-Added	The factorial and the double factorial functions are now aliased through trailing exclamation marks: A! and A!!
-Fixed	Resolved a crash resulting from upsampling data sets.
-Applied	Resolved the flickering and stuttering issue by introducing an initial rendering step
-Added	The animation mode is now enabled for drawings.
-Added	The static analyzer may now be configured in the settings dialog.
-Cleaned	The summary of the static analyzer is now displayed always above or below the first non-comment line in a file.
-Added	A procedure browser for opened files is available next to the variable viewer and can be used to navigate in large procedure files.
-New	The new command "warn" can be used to warn users using the warning colour of the editor.
-Fixed	Re-enabled the menu help strings in the main window's toolbar.
-Added	The rename symbols dialog now features a changes log for the current file, which will display the tasks done by this dialog. It won't be updated using the undo and redo commands.
-Fixed	Vector plots like the one in the "vect3d" description are now work as expected.
-Fixed	Complex plot compositions are now possible and work as expected.
-Updated	The function definition logic now provides the "lclfunc" command, which declares functions locally, and the "undef" command may now remove multiple functions at once.
-Added	LaTeX commands now have an autocompletion list as well.
-New	The variables "nlines" and "ncols" may now be used as table "end" constants for the corresponding direction.
-Cleaned	Tables may now store and handle "inf" and "-inf" correctly.
-Cleaned	The internal architecture of the definition object was improved.
-Applied	The debugger was massively improved and supports now standard features like "Step", "Step over" and "Step out". Additionally it supports modifiying breakpoint during execution and now halts the execution right before an error is processed.
-Added	The transparency factor and the number of contour lines may now be modified by appending the value to the corresponding option value (i.e. "alpha=0.75" and "pcont=7")
-New	The "dialog" command may be used to display various dialogs to interact with the user.
-New	A new data type is available: a so-called "cluster", which can contain strings and numerical values in an arbitrary order. It is always single-dimensioned and constructed on-the-fly like usual variables and unlike tables.
-Applied	The procedure and flow control algorithms now support "true inlining", which means that the contents of a inlined procedure is actually copied to the calling flow control statement.
-Removed	The undo buffer of the editor is not cleared anymore after the file was saved. This allows undo actions to revert changes done before the last save point.
-Fixed	Small fixes for interactions with C++ and MATLAB files
-Added	Enabled the multi-selection pasting and the rectangular pasting, which was disabled by the wxSTC-Interface to Scintilla.
-Added	One may now activate that NumeRe folds all code during loading files.
-Added	The new string functions for clusters were added: "is_table()" and "is_cluster()". Additionally, the function "locate()" can be used to find a specific string in a whole string array.
-Added	The static code analyzer will no warn about global variables, which are used in procedures. A setting is available to deactivate this behavior.
-Added	A table viewer for clusters and the string()-table was created. It is accessible using commands, the variable viewer and the debugger (for "string()" only if global variables are listed in the debugger).
-Cleaned	The internal indexing algorithms were changed. Therefore, similiar accesses using index vectors are now possible more or less everywhere.
-Fixed	Resolved an issue with the "to_value()" conversion function.
-Fixed	Resolved an issue with the "textparse()" function
-Added	Bookmarks may now be saved upon application shutdown and will be restored in the next session.
-Fixed	Resolved the random error issue in string expressions and improved the performance of string expressions.
-New	A package creator is now available from the "Tools" menu to create packages from your procedures.
-Added	Arrays of curves may now be plotted, if the columns of the current tables are selected using an index vector.
-<<<<<<< HEAD
-New	Added two new matop functions: "correl()" (correlation) and "covar()" (covariance)
-New	The file and symbol trees and the documentation index feature now a search bar, which allows the user to search in its contents for objects.
-Updated	The math style in the documentation articles was update to resemble a more TeX-like layout.
-
-=======
-Applied	Double hitting "HOME" or "END" on your keyboard will move the cursor in the terminal at very beginning or end of the current input line even if it spans multiple lines in the terminal.
-Cleaned	Cleaned the behavior of LEFT and RIGHT (will now move between lines) in the terminal and added CTRL-LEFT and CTRL-RIGHT to jump between words.
-Fixed	A strange heap corruption issue going from the terminal seems to be corrected now.
-
->>>>>>> c22b461d
+New	Added new function "findtoken()"
+Applied	The "title" option of plots is now used as part of the window title of the graph window
+Fixed	Solved a little logical issue in the assignment of table headlines
+Applied	The "reset" option of plots is now used for the whole (!) plot. This will have an impact on multiplots. Do not use the "reset" option for a single plot of a multiplot set any more.
+New	Added shortkeys for "find procedure definition" and "find included file"
+Fixed	Context menu entry "fold current block" is now available for MATLAB and C/C++ files
+New	Created new "search" menu
+New	Added shortkeys for "Rename symbol" and "Extract marked section"
+New	The documentation window now features a clickable index tree on the left side.
+New	The documentation window now features a toolbar with navigation and printing functionality. The navigation at the bottom of the help page was removed.
+Fixed	It's now possible to overtype matching parentheses without entering new ones.
+Applied	The "permanent highlighting" feature of the editor's context menu is now toggable (simply right-click a highlighted word again).
+Cleaned	The backup files during saving are now optional (and will now be removed as default).
+Cleaned	The "swap" command was transformed into a more modern syntax: "swap cache1(), cache2()"
+Cleaned	The "rename" command was transformed into a more modern syntax: "rename cache(), newname()"
+Fixed	The num-to-string variable parser symbol "#" can now handle string functions as its argument.
+Fixed	The symbols renaming functionality may now correctly detect all symbols although the user didn't click exactly on the selected symbol.
+New	The string object may now be sorted using the "sort" command.
+New	A "switch...case...default...endswitch" control flow block is now available.
+Fixed	The code abstrahizer may now handle MATLAB structs containing standard function names as field names correctly.
+Fixed	The code abstrahizer will now use input argument list and (in the MATLAB case) the return list as input and output sources correctly.
+Added	It's now possible to alter the blinking frequency of the cursors in the editor and the console.
+Cleaned	Improved the options dialog using named static boxes.
+Cleaned	Removed (reduced) flickering of GUI after options update
+New	It's now possible to hide lines independent on the folding state.
+Cleaned	Cleaned the internal architecture of the options dialog.
+New	A message box now appears, if the user tries to replace a symbol's name with an already used one.
+Added	The "rename symbols" dialog has now multiple options modifying the search behavior.
+New	A variable viewer is now available in a second tab next to the history.
+Fixed	Tables perform much faster now.
+Added	"switch" was added to the static code analyzer.
+Added	NumeRe will now warn the user, if a syntax, a command or a function is deprecated and will be removed in the future.
+Fixed	Assignment of singleton values to temporary vectors is now possible again.
+Added	The factorial and the double factorial functions are now aliased through trailing exclamation marks: A! and A!!
+Fixed	Resolved a crash resulting from upsampling data sets.
+Applied	Resolved the flickering and stuttering issue by introducing an initial rendering step
+Added	The animation mode is now enabled for drawings.
+Added	The static analyzer may now be configured in the settings dialog.
+Cleaned	The summary of the static analyzer is now displayed always above or below the first non-comment line in a file.
+Added	A procedure browser for opened files is available next to the variable viewer and can be used to navigate in large procedure files.
+New	The new command "warn" can be used to warn users using the warning colour of the editor.
+Fixed	Re-enabled the menu help strings in the main window's toolbar.
+Added	The rename symbols dialog now features a changes log for the current file, which will display the tasks done by this dialog. It won't be updated using the undo and redo commands.
+Fixed	Vector plots like the one in the "vect3d" description are now work as expected.
+Fixed	Complex plot compositions are now possible and work as expected.
+Updated	The function definition logic now provides the "lclfunc" command, which declares functions locally, and the "undef" command may now remove multiple functions at once.
+Added	LaTeX commands now have an autocompletion list as well.
+New	The variables "nlines" and "ncols" may now be used as table "end" constants for the corresponding direction.
+Cleaned	Tables may now store and handle "inf" and "-inf" correctly.
+Cleaned	The internal architecture of the definition object was improved.
+Applied	The debugger was massively improved and supports now standard features like "Step", "Step over" and "Step out". Additionally it supports modifiying breakpoint during execution and now halts the execution right before an error is processed.
+Added	The transparency factor and the number of contour lines may now be modified by appending the value to the corresponding option value (i.e. "alpha=0.75" and "pcont=7")
+New	The "dialog" command may be used to display various dialogs to interact with the user.
+New	A new data type is available: a so-called "cluster", which can contain strings and numerical values in an arbitrary order. It is always single-dimensioned and constructed on-the-fly like usual variables and unlike tables.
+Applied	The procedure and flow control algorithms now support "true inlining", which means that the contents of a inlined procedure is actually copied to the calling flow control statement.
+Removed	The undo buffer of the editor is not cleared anymore after the file was saved. This allows undo actions to revert changes done before the last save point.
+Fixed	Small fixes for interactions with C++ and MATLAB files
+Added	Enabled the multi-selection pasting and the rectangular pasting, which was disabled by the wxSTC-Interface to Scintilla.
+Added	One may now activate that NumeRe folds all code during loading files.
+Added	The new string functions for clusters were added: "is_table()" and "is_cluster()". Additionally, the function "locate()" can be used to find a specific string in a whole string array.
+Added	The static code analyzer will no warn about global variables, which are used in procedures. A setting is available to deactivate this behavior.
+Added	A table viewer for clusters and the string()-table was created. It is accessible using commands, the variable viewer and the debugger (for "string()" only if global variables are listed in the debugger).
+Cleaned	The internal indexing algorithms were changed. Therefore, similiar accesses using index vectors are now possible more or less everywhere.
+Fixed	Resolved an issue with the "to_value()" conversion function.
+Fixed	Resolved an issue with the "textparse()" function
+Added	Bookmarks may now be saved upon application shutdown and will be restored in the next session.
+Fixed	Resolved the random error issue in string expressions and improved the performance of string expressions.
+New	A package creator is now available from the "Tools" menu to create packages from your procedures.
+Added	Arrays of curves may now be plotted, if the columns of the current tables are selected using an index vector.
+Applied	Double hitting "HOME" or "END" on your keyboard will move the cursor in the terminal at very beginning or end of the current input line even if it spans multiple lines in the terminal.
+Cleaned	Cleaned the behavior of LEFT and RIGHT (will now move between lines) in the terminal and added CTRL-LEFT and CTRL-RIGHT to jump between words.
+Fixed	A strange heap corruption issue going from the terminal seems to be corrected now.
+New	Added two new matop functions: "correl()" (correlation) and "covar()" (covariance)
+New	The file and symbol trees and the documentation index feature now a search bar, which allows the user to search in its contents for objects.
+Updated	The math style in the documentation articles was update to resemble a more TeX-like layout.