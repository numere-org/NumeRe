Added	It is now possible to pass plotting options to "hist" and "hist2d" directly. Due to name conflicts, we had to rename the previously "grid" option to "asgrid".
New	The new flow control command "leave" allows jumping out of nested loops completely without the need of unnecessary complex "if-else" checks and boolean flags.
Cleaned	The editor and the terminal will now only provide method autocompletion with methods fitting to the variable type.
Added	It's now possible  to define the file type of the loaded or saved file if that is different from the standard file extension.
Removed	The obsolete second parameter for the elliptic integral D was removed. The function now has the signature "ellipticD(x,k)"
Fixed	Resolved a problem with creating new files.
New	A 64 bit version is now available.
Cleaned	The context menu of the table viewer now also contains the possibility to change the column type.
Added	The table method "TAB().convert()" may now autodetect the column type if the second argument is set to "auto" or omitted.
Added	A function "getuilang()" for accessing the user's current language
Fixed	The autoconversion of tables does not prefer logical over value columns any more (rather the other way around).
Cleaned	Improved the rendering speed of the terminal (relevant for larger strings, which required a bunch of virtual line breaks).
Added	The functions "to_utf8()" and "to_ansi()" can be used to convert to and from UTF-8 encoded strings.
Added	Folding has been enabled for LaTeX files.
Added	The terminal now also proposed global variables for auto completion.
Applied	The revision of large files won't be created by calculating a DIFF. Instead, the whole file content is saved.
Added	Additional handler for interacting with custom windows were added: changing focus, selections, maximize, iconize, restore, hide and unhide.
Cleaned	The string arrays of "dropdown" and "combobox" can now be changed using the "window ID -set label=VALS item=ID" command.
Fixed	Using "str.len" in the search bar yielded an uncatched exception message. This was resolved.
Added	New table methods for insertion of cells ("TAB().insertXYZ()"), removing of cells ("TAB().removeXYZ()") and removing unnecessary trailing cells and columns ("TAB().shrink") have been added.
Fixed	The data dimensions in multiplot layouts are now calculated correctly.
Fixed	Resolved a small problem with the plot legends in combination with "region".
Fixed	NumeRe will now restore its window, if it is iconized and one double-clicks on any linked file to have the editor scaled correctly.
Fixed	NumeRe does not crash anymore after the print preview of the documentation browser has been closed.
Updated	Language files and documentation articles may now be encoded using UTF-8. They're converted to CP1252 internally.
Added	New table methods for reordering rows and columns "TAB().reorderXYZ()" have been added.
New	It's now possible to use relative namespaces with additional tilde characters: "$this~~relative~namespace~..."
Added	The table method "TAB().fndcols()" may now support regular expressions.
Added	The function "getfilediff()" can be used to calculate the unified diff of two files.
Cleaned	"hist" will now use categories or logical values to determine the bins, however this only works, if all columns share their type and their category definitions. Otherwise abstract categories are defined.
Added	It is possible to directly access the first and last character of a string
Added	String functions to compare the first and last characters of a string to a substring: "startswith()" and "endswith()"
Fixed	NumeRe will now restore its window, if it is iconized and one double-clicks on any linked file to have the editor scaled correctly.
Fixed	NumeRe does not crash anymore after the print preview of the documentation browser has been closed.
Updated	Language files and documentation articles may now be encoded using UTF-8. They're converted to CP1252 internally.
Updated	The commands "hist" and "hist2d" were greatly improved and provide new features.
Fixed	The inability to close the application after a previous close was aborted was resolved.
Fixed	If the table name is now longer than 31 characters, an automatic sheet name will be used in XLS exports.
Updated	The search bars of the file and the symbol's trees have been updated and improved.
Added	Random distribution functions for the Weibull distributions were added.
Added	Added probability density functions for all available random number distributions.
New	We added an experimental support for using the column headlines as table indices.
Fixed	Table methods are now evaluated correctly within loops.
Cleaned	If the debugger is active, the usual stop button now also works as expected and aborts the whole process.
Added	The table viewer will now group common table header rows together, creating a virtual hierarchy.
Cleaned	Improved the internal interface of "stats". If the result is stored to a target table, the first column will now contain the stats names.
Cleaned	Units of loaded JCAMP-DX files are now written in English
Cleaned	"url" now has a progress bar for larger files and accepts now longer transmissins.
Added	Added option to execute a script from the current or a given line.
<<<<<<< HEAD
Added	Layout commands have been added: "lamp", "timepicker" and "datepicker"
Added	Using "statustext", one can now modify the statusbar of window layouts.
Cleaned	A "treelist" can now display data using a tree-like layout.
Cleaned	Improved the behavior of the table viewer: long strings are now wrapped around and the autosizing feature now informs about longer runtimes.
Added	Whole new apps can now be created using the new file dialog and selecting one of the available templates.
=======
Added	"clear -var" can now be used from the terminal or a script to clear the current list of variables (with exception of default variables).
>>>>>>> fb2254d6
<|MERGE_RESOLUTION|>--- conflicted
+++ resolved
@@ -47,12 +47,9 @@
 Cleaned	Units of loaded JCAMP-DX files are now written in English
 Cleaned	"url" now has a progress bar for larger files and accepts now longer transmissins.
 Added	Added option to execute a script from the current or a given line.
-<<<<<<< HEAD
+Added	"clear -var" can now be used from the terminal or a script to clear the current list of variables (with exception of default variables).
 Added	Layout commands have been added: "lamp", "timepicker" and "datepicker"
 Added	Using "statustext", one can now modify the statusbar of window layouts.
 Cleaned	A "treelist" can now display data using a tree-like layout.
 Cleaned	Improved the behavior of the table viewer: long strings are now wrapped around and the autosizing feature now informs about longer runtimes.
-Added	Whole new apps can now be created using the new file dialog and selecting one of the available templates.
-=======
-Added	"clear -var" can now be used from the terminal or a script to clear the current list of variables (with exception of default variables).
->>>>>>> fb2254d6
+Added	Whole new apps can now be created using the new file dialog and selecting one of the available templates.