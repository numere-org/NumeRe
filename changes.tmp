--- conflicted
+++ resolved
@@ -4,8 +4,5 @@
 Fixed	Excel sheets with more than a single table headline are readable again.
 Fixed	Drag/drop of files into the editor is now working as expected.
 Fixed	"dialog" now accept also tables as input sources for their default values.
-<<<<<<< HEAD
-Fixed	The default value of "getkeyval()" now works as intended.
-=======
 Fixed	Empty cells are now preserved, if one converts string columns to logical columns.
->>>>>>> 3afedc82
+Fixed	The default value of "getkeyval()" now works as intended.