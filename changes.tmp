--- conflicted
+++ resolved
@@ -15,7 +15,6 @@
 Added	Folding has been enabled for LaTeX files.
 Added	The terminal now also proposed global variables for auto completion.
 Applied	The revision of large files won't be created by calculating a DIFF. Instead, the whole file content is saved.
-<<<<<<< HEAD
 Added	New table methods for insertion of cells ("TAB().insertXYZ()"), removing of cells ("TAB().removeXYZ()") and removing unnecessary trailing cells and columns ("TAB().shrink") have been added.
 Fixed	The data dimensions in multiplot layouts are now calculated correctly.
 Fixed	Resolved a small problem with the plot legends in combination with "region".
@@ -23,10 +22,8 @@
 Fixed	NumeRe does not crash anymore after the print preview of the documentation browser has been closed.
 Updated	Language files and documentation articles may now be encoded using UTF-8. They're converted to CP1252 internally.
 Added	New table methods for reordering rows and columns "TAB().reorderXYZ()" have been added.
-=======
 Added	It is possible to directly access the first and last character of a string
 Added	String functions to compare the first and last characters of a string to a substring: "startswith()" and "endswith()"
 Fixed	NumeRe will now restore its window, if it is iconized and one double-clicks on any linked file to have the editor scaled correctly.
 Fixed	NumeRe does not crash anymore after the print preview of the documentation browser has been closed.
-Updated	Language files and documentation articles may now be encoded using UTF-8. They're converted to CP1252 internally.
->>>>>>> 47d0116f
+Updated	Language files and documentation articles may now be encoded using UTF-8. They're converted to CP1252 internally.