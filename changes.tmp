Fixed	The documentation browser can now be opened again using "help window" and similar. The necessary time for opening up with this method was greatly reduced.
Fixed	Using string expressions as indices is possible again.
Fixed	The graph window cannot made smaller than a defined minimal size anymore. The visual glitch cutting off parts of the the style text input has been resolved.
Fixed	Excel sheets with more than a single table headline are readable again.
Fixed	Drag/drop of files into the editor is now working as expected.
Fixed	"dialog" now accept also tables as input sources for their default values.
Fixed	Empty cells are now preserved, if one converts string columns to logical columns.
Fixed	The default value of "getkeyval()" now works as intended.
Added	It's now possible to define an enumeration using the syntax "declare enum -> {VAL1, VAL2, ..}"
Fixed	Issue in dependency viewer, when clicking at empty space, is now fixed
Fixed	Exporting of tables containing multiple headrows to XLS format is possible again.
Fixed	Copying and moving of mixed-value tables is now possible again.
Fixed	Using "Go to procedure" works now also with external procedures.
<<<<<<< HEAD
Fixed	Detection of table column head rows has been improved for XLSX and ODS files.
=======
Fixed	It's now possible to deactivate the table auto-save by setting the interval to zero
>>>>>>> 9dd3982c
<|MERGE_RESOLUTION|>--- conflicted
+++ resolved
@@ -11,8 +11,5 @@
 Fixed	Exporting of tables containing multiple headrows to XLS format is possible again.
 Fixed	Copying and moving of mixed-value tables is now possible again.
 Fixed	Using "Go to procedure" works now also with external procedures.
-<<<<<<< HEAD
 Fixed	Detection of table column head rows has been improved for XLSX and ODS files.
-=======
-Fixed	It's now possible to deactivate the table auto-save by setting the interval to zero
->>>>>>> 9dd3982c
+Fixed	It's now possible to deactivate the table auto-save by setting the interval to zero