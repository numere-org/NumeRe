--- conflicted
+++ resolved
@@ -15,8 +15,5 @@
 Added	Folding has been enabled for LaTeX files.
 Added	The terminal now also proposed global variables for auto completion.
 Applied	The revision of large files won't be created by calculating a DIFF. Instead, the whole file content is saved.
-<<<<<<< HEAD
 Cleaned	"hist" will now use categories or logical values to determine the bins, however this only works, if all columns share their type and their category definitions. Otherwise abstract categories are defined.
-=======
-Updated	Language files and documentation articles may now be encoded using UTF-8. They're converted to CP1252 internally.
->>>>>>> 4a5e7147
+Updated	Language files and documentation articles may now be encoded using UTF-8. They're converted to CP1252 internally.