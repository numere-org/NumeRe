--- conflicted
+++ resolved
@@ -15,9 +15,6 @@
 Added	Folding has been enabled for LaTeX files.
 Added	The terminal now also proposed global variables for auto completion.
 Applied	The revision of large files won't be created by calculating a DIFF. Instead, the whole file content is saved.
-<<<<<<< HEAD
 Added	It is possible to directly access the first and last character of a string
 Added	String functions to compare the first and last characters of a string to a substring: "startswith()" and "endswith()"
-=======
 Updated	Language files and documentation articles may now be encoded using UTF-8. They're converted to CP1252 internally.
->>>>>>> 4a5e7147
