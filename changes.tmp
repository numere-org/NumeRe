--- conflicted
+++ resolved
@@ -15,10 +15,7 @@
 Added	Folding has been enabled for LaTeX files.
 Added	The terminal now also proposed global variables for auto completion.
 Applied	The revision of large files won't be created by calculating a DIFF. Instead, the whole file content is saved.
-<<<<<<< HEAD
+Added   It is possible to directly access the first and last character of a string
 Added	Additional handler for interacting with custom windows were added: changing focus, selections, maximize, iconize, restore, hide and unhide.
 Cleaned	The string arrays of "dropdown" and "combobox" can now be changed using the "window ID -set label=VALS item=ID" command.
-Fixed	Using "str.len" in the search bar yielded an uncatched exception message. This was resolved.
-=======
-Added   It is possible to directly access the first and last character of a string
->>>>>>> 98d9b1aa
+Fixed	Using "str.len" in the search bar yielded an uncatched exception message. This was resolved.